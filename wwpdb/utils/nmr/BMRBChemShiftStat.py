##
# File: BMRBChemShiftStat.py
# Date: 20-Sep-2019
#
# Updates:
# 26-Feb-2020  M. Yokochi - load csv resource files if pickle is not available
# 04-Mar-2020  M. Yokochi - support lazy import of others (non-standard residues, DAOTHER-5498)
# 16-Apr-2020  M. Yokochi - fix ambiguity code of atom name starts with 'Q' (e.g. LYZ:QZ)
# 20-Nov-2020  M. Yokochi - fix statics extraction for HEM, HEB, HEC from CSV (DAOTHER-6366)
# 25-Jun-2021  M. Yokochi - add getAtomLikeNameSet() (DAOTHER-6830)
# 13-Oct-2021  M. Yokochi - code refactoring according to PEP8 using Pylint (DAOTHER-7389, issue #5)
##
""" Wrapper class for retrieving BMRB chemical shift statistics.
    @author: Masashi Yokochi
"""
import sys
import os
import os.path
import csv
import re
import copy
import pickle
import collections

from wwpdb.utils.config.ConfigInfo import getSiteId
from wwpdb.utils.config.ConfigInfoApp import ConfigInfoAppCommon
from wwpdb.utils.nmr.io.ChemCompIo import ChemCompReader

<<<<<<< HEAD
=======
def load_stat_from_pickle(file_name):
    """ Load BMRB chemical shift statistics from pickle file if possible.
    """

    if os.path.exists(file_name):

        with open(file_name, 'rb') as f:
            return pickle.load(f)

    return []

def write_stat_as_pickle(atm_list, file_name):
    """ Write BMRB chemical shift statistics as pickle file.
    """

    with open(file_name, 'wb') as f:
        pickle.dump(atm_list, f)
>>>>>>> 7384f4c9

class BMRBChemShiftStat:
    """ Wrapper class for retrieving BMRB chemical shift statistics.
    """

    def __init__(self):
        # lazy import of others (non-standard residues)
        self.lazy_others = True

        # directory
        self.stat_dir = os.path.dirname(__file__) + '/bmrb_cs_stat/'

        # statistics objects
        self.aa_filt = []
        self.aa_full = []

        self.dna_filt = []
        self.dna_full = []

        self.rna_filt = []
        self.rna_full = []

        self.others = []
        self.extras = []

        self.__aa_comp_ids = set()
        self.__dna_comp_ids = set()
        self.__rna_comp_ids = set()
        self.__oth_comp_ids = set()
        self.__ext_comp_ids = set()

        self.__std_comp_ids = set()
        self.__all_comp_ids = set()

        self.aa_threshold = 0.1
        self.na_threshold = 0.3

        self.max_count_th = 10

        # CCD accessing utility
        self.__verbose = False
        self.__lfh = sys.stderr

        self.__cICommon = ConfigInfoAppCommon(getSiteId())
        self.__ccCvsPath = self.__cICommon.get_site_cc_cvs_path()

        self.__ccR = ChemCompReader(self.__verbose, self.__lfh)
        self.__ccR.setCachePath(self.__ccCvsPath)

        self.__last_comp_id = None
        self.__last_comp_id_test = False
        self.__last_chem_comp_dict = None
        self.__last_chem_comp_atoms = None
        self.__last_chem_comp_bonds = None

        # taken from wwpdb.apps.ccmodule.io.ChemCompIo
        self.__chem_comp_atom_dict = [
            ('_chem_comp_atom.comp_id', '%s', 'str', ''),
            ('_chem_comp_atom.atom_id', '%s', 'str', ''),
            ('_chem_comp_atom.alt_atom_id', '%s', 'str', ''),
            ('_chem_comp_atom.type_symbol', '%s', 'str', ''),
            ('_chem_comp_atom.charge', '%s', 'str', ''),
            ('_chem_comp_atom.pdbx_align', '%s', 'str', ''),
            ('_chem_comp_atom.pdbx_aromatic_flag', '%s', 'str', ''),
            ('_chem_comp_atom.pdbx_leaving_atom_flag', '%s', 'str', ''),
            ('_chem_comp_atom.pdbx_stereo_config', '%s', 'str', ''),
            ('_chem_comp_atom.model_Cartn_x', '%s', 'str', ''),
            ('_chem_comp_atom.model_Cartn_y', '%s', 'str', ''),
            ('_chem_comp_atom.model_Cartn_z', '%s', 'str', ''),
            ('_chem_comp_atom.pdbx_model_Cartn_x_ideal', '%s', 'str', ''),
            ('_chem_comp_atom.pdbx_model_Cartn_y_ideal', '%s', 'str', ''),
            ('_chem_comp_atom.pdbx_model_Cartn_z_ideal', '%s', 'str', ''),
            ('_chem_comp_atom.pdbx_component_atom_id', '%s', 'str', ''),
            ('_chem_comp_atom.pdbx_component_comp_id', '%s', 'str', ''),
            ('_chem_comp_atom.pdbx_ordinal', '%s', 'str', ' ')
        ]

        atom_id = next(d for d in self.__chem_comp_atom_dict if d[0] == '_chem_comp_atom.atom_id')
        self.__cca_atom_id = self.__chem_comp_atom_dict.index(atom_id)

        aromatic_flag = next(d for d in self.__chem_comp_atom_dict if d[0] == '_chem_comp_atom.pdbx_aromatic_flag')
        self.__cca_aromatic_flag = self.__chem_comp_atom_dict.index(aromatic_flag)

        leaving_atom_flag = next(d for d in self.__chem_comp_atom_dict if d[0] == '_chem_comp_atom.pdbx_leaving_atom_flag')
        self.__cca_leaving_atom_flag = self.__chem_comp_atom_dict.index(leaving_atom_flag)

        type_symbol = next(d for d in self.__chem_comp_atom_dict if d[0] == '_chem_comp_atom.type_symbol')
        self.__cca_type_symbol = self.__chem_comp_atom_dict.index(type_symbol)

        # taken from wwpdb.apps.ccmodule.io.ChemCompIo
        self.__chem_comp_bond_dict = [
            ('_chem_comp_bond.comp_id;', '%s;', 'str;', ''),
            ('_chem_comp_bond.atom_id_1;', '%s;', 'str;', ''),
            ('_chem_comp_bond.atom_id_2;', '%s;', 'str;', ''),
            ('_chem_comp_bond.value_order;', '%s;', 'str;', ''),
            ('_chem_comp_bond.pdbx_aromatic_flag;', '%s;', 'str;', ''),
            ('_chem_comp_bond.pdbx_stereo_config;', '%s;', 'str;', ''),
            ('_chem_comp_bond.pdbx_ordinal;', '%s;', 'str;', '')
        ]

        atom_id_1 = next(d for d in self.__chem_comp_bond_dict if d[0] == '_chem_comp_bond.atom_id_1')
        self.__ccb_atom_id_1 = self.__chem_comp_bond_dict.index(atom_id_1)

        atom_id_2 = next(d for d in self.__chem_comp_bond_dict if d[0] == '_chem_comp_bond.atom_id_2')
        self.__ccb_atom_id_2 = self.__chem_comp_bond_dict.index(atom_id_2)

        aromatic_flag = next(d for d in self.__chem_comp_bond_dict if d[0] == '_chem_comp_bond.pdbx_aromatic_flag')
        self.__ccb_aromatic_flag = self.__chem_comp_bond_dict.index(aromatic_flag)

        if not self.loadStatFromPickleFiles():
            self.loadStatFromCsvFiles()

    def isOk(self):
        """ Return whether all BMRB chemical shift statistics are available.
        """

        return len(self.aa_filt) > 0 and len(self.aa_full) > 0 and len(self.dna_filt) > 0 and len(self.dna_full) > 0 and \
            len(self.rna_filt) > 0 and len(self.rna_full) and (len(self.others) > 0 or self.lazy_others)

    def hasCompId(self, comp_id):
        """ Return whether a given comp_id has BMRB chemical shift statistics.
        """

        if comp_id in self.__std_comp_ids:
            return True

        self.loadOtherStatFromCsvFiles()

        return comp_id in self.__all_comp_ids

    def getTypeOfCompId(self, comp_id):
        """ Return type of a given comp_id.
            @return: array of bool: peptide, nucleotide, carbohydrate
        """

        if comp_id in self.__aa_comp_ids:
            return True, False, False

        if comp_id in self.__dna_comp_ids or comp_id in self.__rna_comp_ids:
            return False, True, False

        if self.__updateChemCompDict(comp_id):
            type = self.__last_chem_comp_dict['_chem_comp.type']

            if 'PEPTIDE' in type:
                return True, False, False

            if 'DNA' in type or 'RNA' in type:
                return False, True, False

            if 'SACCHARIDE' in type:
                return False, False, True

        peptide_like = len(self.getBackBoneAtoms(comp_id, True, True, False, False))
        nucleotide_like = len(self.getBackBoneAtoms(comp_id, True, False, True, False))
        carbohydrate_like = len(self.getBackBoneAtoms(comp_id, True, False, False, True))

        return peptide_like > nucleotide_like and peptide_like > carbohydrate_like,\
            nucleotide_like > peptide_like and nucleotide_like > carbohydrate_like,\
            carbohydrate_like > peptide_like and carbohydrate_like > nucleotide_like

    def hasEnoughStat(self, comp_id, primary=True):
        """ Return whether a given comp_id has enough chemical shift statistics.
        """

        if comp_id in self.__std_comp_ids:
            return True

        self.loadOtherStatFromCsvFiles()

        if comp_id not in self.__all_comp_ids:
            return False

        if primary:
            if any(i for i in self.others if i['comp_id'] == comp_id and i['primary']):
                return True
        else:
            if any(i for i in self.others if i['comp_id'] == comp_id and 'secondary' in i and i['secondary']):
                return True

        return False

    def get(self, comp_id, diamagnetic=True):
        """ Return BMRB chemical shift statistics for a given comp_id.
        """

        if comp_id in self.__aa_comp_ids:

            if diamagnetic:
                return [i for i in self.aa_filt if i['comp_id'] == comp_id]

            return [i for i in self.aa_full if i['comp_id'] == comp_id]

        if comp_id in self.__dna_comp_ids:

            if diamagnetic:
                return [i for i in self.dna_filt if i['comp_id'] == comp_id]

            return [i for i in self.dna_full if i['comp_id'] == comp_id]

        if comp_id in self.__rna_comp_ids:

            if diamagnetic:
                return [i for i in self.rna_filt if i['comp_id'] == comp_id]

            return [i for i in self.rna_full if i['comp_id'] == comp_id]

        self.loadOtherStatFromCsvFiles()

        if comp_id not in self.__all_comp_ids:
            return []

        return [i for i in self.others if i['comp_id'] == comp_id]

    def __get(self, comp_id, diamagnetic=True):
        """ Return atom list for a given comp_id.
        """

        if comp_id in self.__aa_comp_ids:

            if diamagnetic:
                return [i for i in self.aa_filt if i['comp_id'] == comp_id]

            return [i for i in self.aa_full if i['comp_id'] == comp_id]

        if comp_id in self.__dna_comp_ids:

            if diamagnetic:
                return [i for i in self.dna_filt if i['comp_id'] == comp_id]

            return [i for i in self.dna_full if i['comp_id'] == comp_id]

        if comp_id in self.__rna_comp_ids:

            if diamagnetic:
                return [i for i in self.rna_filt if i['comp_id'] == comp_id]

            return [i for i in self.rna_full if i['comp_id'] == comp_id]

        self.loadOtherStatFromCsvFiles()

        if comp_id not in self.__all_comp_ids:
            self.__appendExtraFromCcd(comp_id)

        if comp_id in self.__oth_comp_ids:
            return [i for i in self.others if i['comp_id'] == comp_id]

        if comp_id in self.__ext_comp_ids:
            return [i for i in self.extras if i['comp_id'] == comp_id]

        return []

    def getMaxAmbigCodeWoSetId(self, comp_id, atom_id):
        """ Return maximum ambiguity code of a given atom that does not require declaration of ambiguity set ID.
            @return: one of (1, 2, 3), 0 for not found
        """

        if comp_id not in self.__std_comp_ids:
            self.loadOtherStatFromCsvFiles()

        if comp_id not in self.__all_comp_ids:
            self.__appendExtraFromCcd(comp_id)

        try:

            d = next(i['desc'] for i in self.__get(comp_id) if i['atom_id'] == atom_id)

            if 'geminal' in d:
                return 2

            if d == 'aroma-opposite':
                return 3

            return 1

        except StopIteration:
            return 0

    def getGeminalAtom(self, comp_id, atom_id):
        """ Return geminal or aromatic opposite atom of a given atom.
        """

        if comp_id not in self.__std_comp_ids:
            self.loadOtherStatFromCsvFiles()

        if comp_id not in self.__all_comp_ids:
            self.__appendExtraFromCcd(comp_id)

        cs_stat = self.__get(comp_id)

        try:

            d = next(i['desc'] for i in cs_stat if i['atom_id'] == atom_id)

            if d == 'methyl-geminal' and atom_id[0] == 'H':
                return next(i['atom_id'] for i in cs_stat if i['desc'] == d and i['atom_id'] != atom_id and i['atom_id'][:-2] == atom_id[:-2] and i['atom_id'][-1] == atom_id[-1])

            if 'geminal' in d or d == 'aroma-opposite':

                if not atom_id.endswith("'"):
                    return next(i['atom_id'] for i in cs_stat if i['desc'] == d and i['atom_id'] != atom_id and i['atom_id'][:-1] == atom_id[:-1])

                if atom_id.endswith("''"):
                    return next(i['atom_id'] for i in cs_stat if i['desc'] == d and i['atom_id'] != atom_id and i['atom_id'] == atom_id[:-1])

                return next(i['atom_id'] for i in cs_stat if i['desc'] == d and i['atom_id'] != atom_id and i['atom_id'] == atom_id + "'")

            return None

        except StopIteration:
            return None

    def getAllAtoms(self, comp_id, excl_minor_atom=False, primary=False):
        """ Return all atoms of a given comp_id.
        """

        if comp_id not in self.__std_comp_ids:
            self.loadOtherStatFromCsvFiles()

        if comp_id not in self.__all_comp_ids:
            self.__appendExtraFromCcd(comp_id)

        cs_stat = self.__get(comp_id)

        if comp_id in self.__std_comp_ids or primary:
            return [i['atom_id'] for i in cs_stat if
                    (not excl_minor_atom or (excl_minor_atom and i['primary']))]

        return [i['atom_id'] for i in cs_stat if
                (not excl_minor_atom or 'secondary' not in i or (excl_minor_atom and i['secondary']))]

    def getBackBoneAtoms(self, comp_id, excl_minor_atom=False, polypeptide_like=False, polynucleotide_like=False, carbohydrates_like=False):
        """ Return backbone atoms of a given comp_id.
        """

        if comp_id not in self.__std_comp_ids:
            self.loadOtherStatFromCsvFiles()

        if comp_id not in self.__all_comp_ids:
            self.__appendExtraFromCcd(comp_id)

        if polypeptide_like is False and polynucleotide_like is False and carbohydrates_like is False:
            polypeptide_like, polynucleotide_like, carbohydrates_like = self.getTypeOfCompId(comp_id)

        cs_stat = self.__get(comp_id)

        if comp_id in self.__aa_comp_ids:
            return [i['atom_id'] for i in cs_stat if i['atom_id'] in ['C', 'CA', 'CB', 'H', 'HA', 'HA2', 'HA3', 'N']
                    and (not excl_minor_atom or (excl_minor_atom and i['primary']))]

<<<<<<< HEAD
        elif comp_id in self.__dna_comp_ids:
            return [i['atom_id'] for i in cs_stat if i['atom_id'] in ["C1'", "C2'", "C3'", "C4'", "C5'", "H1'", "H2'", "H2''", "H3'", "H4'", "H5'", "H5''", 'P']
                    and (not excl_minor_atom or (excl_minor_atom and i['primary']))]

        elif comp_id in self.__rna_comp_ids:
            return [i['atom_id'] for i in cs_stat if i['atom_id'] in ["C1'", "C2'", "C3'", "C4'", "C5'", "H1'", "H2'", "H3'", "H4'", "H5'", "H5''", "HO2'", 'P']
                    and (not excl_minor_atom or (excl_minor_atom and i['primary']))]

        elif polypeptide_like:
            return [i['atom_id'] for i in cs_stat if i['atom_id'] in ['C', 'CA', 'CB', 'H', 'HA', 'HA2', 'HA3', 'N']
                    and (not excl_minor_atom or (excl_minor_atom and i['primary']))]

        elif polynucleotide_like:
            return [i['atom_id'] for i in cs_stat if i['atom_id'] in ["C1'", "C2'", "C3'", "C4'", "C5'", "H1'", "H2'", "H2''", "H3'", "H4'", "H5'", "H5''", 'P']
                    and (not excl_minor_atom or 'secondary' not in i or (excl_minor_atom and i['secondary']))]

        elif carbohydrates_like:
            return [i['atom_id'] for i in cs_stat if i['atom_id'] in ["C1", "C2", "C3", "C4", "C5", "C6", "H61", "H62"]
                    and (not excl_minor_atom or 'secondary' not in i or (excl_minor_atom and i['secondary']))]
=======
        if comp_id in self.__dna_comp_ids:
            return [i['atom_id'] for i in cs_stat if i['atom_id'] in ["C1'", "C2'", "C3'", "C4'", "C5'", "H1'", "H2'", "H2''", "H3'", "H4'", "H5'", "H5''", 'P'] and
                    (not excl_minor_atom or (excl_minor_atom and i['primary']))]

        if comp_id in self.__rna_comp_ids:
            return [i['atom_id'] for i in cs_stat if i['atom_id'] in ["C1'", "C2'", "C3'", "C4'", "C5'", "H1'", "H2'", "H3'", "H4'", "H5'", "H5''", "HO2'", 'P'] and
                    (not excl_minor_atom or (excl_minor_atom and i['primary']))]

        if polypeptide_like:
            return [i['atom_id'] for i in cs_stat if i['atom_id'] in ['C', 'CA', 'CB', 'H', 'HA', 'HA2', 'HA3', 'N'] and
                    (not excl_minor_atom or (excl_minor_atom and i['primary']))]

        if polynucleotide_like:
            return [i['atom_id'] for i in cs_stat if i['atom_id'] in ["C1'", "C2'", "C3'", "C4'", "C5'", "H1'", "H2'", "H2''", "H3'", "H4'", "H5'", "H5''", 'P'] and
                    (not excl_minor_atom or not 'secondary' in i or (excl_minor_atom and i['secondary']))]

        if carbohydrates_like:
            return [i['atom_id'] for i in cs_stat if i['atom_id'] in ["C1", "C2", "C3", "C4", "C5", "C6", "H61", "H62"] and
                    (not excl_minor_atom or not 'secondary' in i or (excl_minor_atom and i['secondary']))]
>>>>>>> 7384f4c9

        return []

    def getAromaticAtoms(self, comp_id, excl_minor_atom=False, primary=False):
        """ Return aromatic atoms of a given comp_id.
        """

        if comp_id not in self.__std_comp_ids:
            self.loadOtherStatFromCsvFiles()

        if comp_id not in self.__all_comp_ids:
            self.__appendExtraFromCcd(comp_id)

        cs_stat = self.__get(comp_id)

        if comp_id in self.__std_comp_ids or primary:
            return [i['atom_id'] for i in cs_stat if 'aroma' in i['desc']
                    and (not excl_minor_atom or (excl_minor_atom and i['primary']))]

        return [i['atom_id'] for i in cs_stat if 'aroma' in i['desc']
                and (not excl_minor_atom or 'secondary' not in i or (excl_minor_atom and i['secondary']))]

    def getMethylAtoms(self, comp_id, excl_minor_atom=False, primary=False):
        """ Return atoms in methyl group of a given comp_id.
        """

        if comp_id not in self.__std_comp_ids:
            self.loadOtherStatFromCsvFiles()

        if comp_id not in self.__all_comp_ids:
            self.__appendExtraFromCcd(comp_id)

        cs_stat = self.__get(comp_id)

        if comp_id in self.__std_comp_ids or primary:
            return [i['atom_id'] for i in cs_stat if 'methyl' in i['desc']
                    and (not excl_minor_atom or (excl_minor_atom and i['primary']))]

        return [i['atom_id'] for i in cs_stat if 'methyl' in i['desc']
                and (not excl_minor_atom or 'secondary' not in i or (excl_minor_atom and i['secondary']))]

    def getRepresentativeMethylProtons(self, comp_id, excl_minor_atom=False, primary=False):
        """ Return representative protons in methyl group of a given comp_id.
        """

        ends_w_num = [a for a in self.getMethylAtoms(comp_id, excl_minor_atom, primary) if a.startswith('H') and a[-1].isdigit()]
        ends_w_alp = [a for a in self.getMethylAtoms(comp_id, excl_minor_atom, primary) if a.startswith('H') and not a[-1].isdigit()]

        atm_list = []

        if len(ends_w_num) > 0:
            atm_list.extend([a for a in ends_w_num if a.endswith('1')])

        if len(ends_w_alp) > 0:
            min_len = min([len(a) for a in ends_w_alp])
            atm_list.extend([a for a in ends_w_alp if len(a) == min_len])

        return atm_list

    def getNonRepresentativeMethylProtons(self, comp_id, excl_minor_atom=False, primary=False):
        """ Return non-representative protons in methyl group of a given comp_id.
        """

        rep_list = self.getRepresentativeMethylProtons(comp_id, excl_minor_atom, primary)

        return [a for a in self.getMethylAtoms(comp_id, excl_minor_atom, primary) if a.startswith('H') and a not in rep_list]

    def getSideChainAtoms(self, comp_id, excl_minor_atom=False, polypeptide_like=False, polynucleotide_like=False, carbohydrates_like=False):
        """ Return sidechain atoms of a given comp_id.
        """

        if comp_id not in self.__std_comp_ids:
            self.loadOtherStatFromCsvFiles()

        if comp_id not in self.__all_comp_ids:
            self.__appendExtraFromCcd(comp_id)

        if polypeptide_like is False and polynucleotide_like is False and carbohydrates_like is False:
            polypeptide_like, polynucleotide_like, carbohydrates_like = self.getTypeOfCompId(comp_id)

        bb_atoms = self.getBackBoneAtoms(comp_id, excl_minor_atom, polypeptide_like, polynucleotide_like, carbohydrates_like)

        try:
            if polypeptide_like:
                bb_atoms.remove('CB')
        except ValueError:
            pass

        cs_stat = self.__get(comp_id)

        if comp_id in self.__std_comp_ids or polypeptide_like:
            return [i['atom_id'] for i in cs_stat if not i['atom_id'] in bb_atoms
                    and (not excl_minor_atom or (excl_minor_atom and i['primary']))]

        return [i['atom_id'] for i in cs_stat if not i['atom_id'] in bb_atoms
                and (not excl_minor_atom or 'secondary' not in i or (excl_minor_atom and i['secondary']))]

<<<<<<< HEAD
    def printStat(self, atm_list):
        """ Print out BMRB chemical shift statistics.
        """

        for i in atm_list:
            print(i)

=======
>>>>>>> 7384f4c9
    def loadStatFromCsvFiles(self):
        """ Load all BMRB chemical shift statistics from CSV files.
        """

        file_name_list = [self.stat_dir + 'aa_filt.csv', self.stat_dir + 'aa_full.csv',
                          self.stat_dir + 'dna_filt.csv', self.stat_dir + 'dna_full.csv',
                          self.stat_dir + 'rna_filt.csv', self.stat_dir + 'rna_full.csv',
                          self.stat_dir + 'others.csv']

        if any(not os.path.exists(file_name) for file_name in file_name_list):
            return False

        self.aa_filt = self.loadStatFromCsvFile(self.stat_dir + 'aa_filt.csv', self.aa_threshold)
        self.aa_full = self.loadStatFromCsvFile(self.stat_dir + 'aa_full.csv', self.aa_threshold)

        self.dna_filt = self.loadStatFromCsvFile(self.stat_dir + 'dna_filt.csv', self.na_threshold)
        self.dna_full = self.loadStatFromCsvFile(self.stat_dir + 'dna_full.csv', self.na_threshold)

        self.rna_filt = self.loadStatFromCsvFile(self.stat_dir + 'rna_filt.csv', self.na_threshold)
        self.rna_full = self.loadStatFromCsvFile(self.stat_dir + 'rna_full.csv', self.na_threshold)

        if not self.lazy_others:
            self.others = self.loadStatFromCsvFile(self.stat_dir + 'others.csv', self.aa_threshold, self.na_threshold)

        self.__updateCompIdSet()

        return True

    def loadOtherStatFromCsvFiles(self):
        """ Load all BMRB chemical shift statistics from CSV files.
        """

        if len(self.others) > 0 or not self.lazy_others:
            return True

        self.others = self.loadStatFromCsvFile(self.stat_dir + 'others.csv', self.aa_threshold, self.na_threshold)

        self.__updateCompIdSet()

        return True

    def loadStatFromCsvFile(self, file_name, primary_th, secondary_th=None):
        """ Load BMRB chemical shift statistics from a given CSV file.
        """

        atm_list = []

        with open(file_name, 'r', encoding='UTF-8') as f:
            reader = csv.DictReader(f)

            for row in reader:

                comp_id = row['comp_id']

                if not self.__updateChemCompDict(comp_id):
                    continue

                _atom_id = row['atom_id']

                # methyl proton group
                if _atom_id.startswith('M'):
                    _atom_id = re.sub(r'^M', 'H', _atom_id)

                    for i in range(1, 4):
                        _row = {}
                        _row['comp_id'] = comp_id
                        _row['atom_id'] = _atom_id + str(i)

                        if not self.__checkAtomNomenclature(_row['atom_id']):
                            continue

                        _row['count'] = int(row['count'])
                        _row['avg'] = float(row['avg'])
                        try:
                            _row['std'] = float(row['std'])
                        except ValueError:
                            _row['std'] = None
                        _row['min'] = float(row['min'])
                        _row['max'] = float(row['max'])
                        _row['desc'] = 'methyl'
                        _row['primary'] = False
                        _row['norm_freq'] = None

                        atm_list.append(_row)

                elif comp_id == 'HEM' and not re.match(r'^HM[A-D]$', _atom_id) is None:  # others.csv dependent code

                    for i in ['', 'A', 'B']:
                        _row = {}
                        _row['comp_id'] = comp_id
                        _row['atom_id'] = _atom_id + i

                        if not self.__checkAtomNomenclature(_row['atom_id']):
                            continue

                        _row['count'] = int(row['count'])
                        _row['avg'] = float(row['avg'])
                        try:
                            _row['std'] = float(row['std'])
                        except ValueError:
                            _row['std'] = None
                        _row['min'] = float(row['min'])
                        _row['max'] = float(row['max'])
                        _row['desc'] = 'methyl'
                        _row['primary'] = False
                        _row['norm_freq'] = None

                        atm_list.append(_row)

                elif comp_id == 'HEB' and (not re.match(r'^HM[A-D]1$', _atom_id) is None or _atom_id == 'HBB1'):  # others.csv dependent code

                    for i in range(1, 4):
                        _row = {}
                        _row['comp_id'] = comp_id
                        _row['atom_id'] = _atom_id[:-1] + str(i)

                        if not self.__checkAtomNomenclature(_row['atom_id']):
                            continue

                        _row['count'] = int(row['count'])
                        _row['avg'] = float(row['avg'])
                        try:
                            _row['std'] = float(row['std'])
                        except ValueError:
                            _row['std'] = None
                        _row['min'] = float(row['min'])
                        _row['max'] = float(row['max'])
                        _row['desc'] = 'methyl'
                        _row['primary'] = False
                        _row['norm_freq'] = None

                        atm_list.append(_row)

                elif comp_id == 'HEC' and (not re.match(r'^HM[A-D]$', _atom_id) is None or not re.match(r'^HB[BC]$', _atom_id) is None):  # others.csv dependent code

                    for i in range(1, 4):
                        _row = {}
                        _row['comp_id'] = comp_id
                        _row['atom_id'] = _atom_id + str(i)

                        if not self.__checkAtomNomenclature(_row['atom_id']):
                            continue

                        _row['count'] = int(row['count'])
                        _row['avg'] = float(row['avg'])
                        try:
                            _row['std'] = float(row['std'])
                        except ValueError:
                            _row['std'] = None
                        _row['min'] = float(row['min'])
                        _row['max'] = float(row['max'])
                        _row['desc'] = 'methyl'
                        _row['primary'] = False
                        _row['norm_freq'] = None

                        atm_list.append(_row)

                # geminal proton group
                elif _atom_id.startswith('Q'):
                    _atom_id = re.sub(r'^Q', 'H', _atom_id)

                    for i in range(1, 4):
                        _row = {}
                        _row['comp_id'] = comp_id
                        _row['atom_id'] = _atom_id + str(i)

                        if not self.__checkAtomNomenclature(_row['atom_id']):
                            continue

                        _row['count'] = int(row['count'])
                        _row['avg'] = float(row['avg'])
                        try:
                            _row['std'] = float(row['std'])
                        except ValueError:
                            _row['std'] = None
                        _row['min'] = float(row['min'])
                        _row['max'] = float(row['max'])
                        _row['desc'] = 'methyl'
                        _row['primary'] = False
                        _row['norm_freq'] = None

                        atm_list.append(_row)

                elif not((comp_id == 'HEM' and not re.match(r'^HM[A-D][AB]$', _atom_id) is None)
                         or (comp_id == 'HEB' and (not re.match(r'^HM[A-D][23]$', _atom_id) is None or not re.match(r'^HBB[23]', _atom_id) is None))
                         or (comp_id == 'HEC' and (not re.match(r'^HM[A-D][123]$', _atom_id) is None or not re.match(r'^HB[BC][123]$', _atom_id) is None))):
                    _row = {}
                    _row['comp_id'] = comp_id
                    _row['atom_id'] = _atom_id

                    if not self.__checkAtomNomenclature(_row['atom_id']):
                        continue

                    _row['count'] = int(row['count'])
                    _row['avg'] = float(row['avg'])
                    try:
                        _row['std'] = float(row['std'])
                    except ValueError:
                        _row['std'] = None
                    _row['min'] = float(row['min'])
                    _row['max'] = float(row['max'])
                    _row['desc'] = 'isolated'
                    _row['primary'] = False
                    _row['norm_freq'] = None

                    atm_list.append(_row)

        comp_ids = set(i['comp_id'] for i in atm_list)

        if secondary_th is not None:  # extract rest of atoms for non-standard residues

            for comp_id in comp_ids:

                if self.__updateChemCompDict(comp_id):

                    for a in self.__last_chem_comp_atoms:

                        if a[self.__cca_leaving_atom_flag] == 'Y' or not a[self.__cca_type_symbol] in ['H', 'C', 'N', 'P']:
                            continue

                        if not any(i for i in atm_list if i['comp_id'] == comp_id and i['atom_id'] == a[self.__cca_atom_id]):

                            _row = {}
                            _row['comp_id'] = comp_id
                            _row['atom_id'] = a[self.__cca_atom_id]
                            _row['desc'] = 'isolated'
                            _row['primary'] = False
                            _row['norm_freq'] = None
                            _row['count'] = 0

                            atm_list.append(_row)

        self.__detectMethylProtonFromAtomNomenclature(comp_ids, atm_list)
        self.__detectGeminalProtonFromAtomNomenclature(comp_ids, atm_list)

        self.__detectGeminalCarbon(comp_ids, atm_list)
        self.__detectGeminalNitrogen(comp_ids, atm_list)

        self.__detectMajorResonance(comp_ids, atm_list, primary_th, secondary_th)

        return atm_list

    def __appendExtraFromCcd(self, comp_id):
        """ Append atom list as extra residue for a given comp_id.
        """

        if comp_id in self.__all_comp_ids or comp_id in self.__ext_comp_ids or not self.__updateChemCompDict(comp_id):
            return

        atm_list = []

        for a in self.__last_chem_comp_atoms:

            if a[self.__cca_leaving_atom_flag] == 'Y' or not a[self.__cca_type_symbol] in ['H', 'C', 'N', 'P']:
                continue

            _row = {}
            _row['comp_id'] = comp_id
            _row['atom_id'] = a[self.__cca_atom_id]
            _row['desc'] = 'isolated'
            _row['primary'] = False
            _row['norm_freq'] = None

            atm_list.append(_row)

        self.__ext_comp_ids.add(comp_id)

        if len(atm_list) == 0:
            return

        comp_ids = [comp_id]

        self.__detectMethylProtonFromAtomNomenclature(comp_ids, atm_list)
        self.__detectGeminalProtonFromAtomNomenclature(comp_ids, atm_list)

        self.__detectGeminalCarbon(comp_ids, atm_list)
        self.__detectGeminalNitrogen(comp_ids, atm_list)

        self.extras.extend(atm_list)

    def __updateChemCompDict(self, comp_id):
        """ Update CCD information for a given comp_id.
            @return: True for successfully update CCD information or False for the case a given comp_id does not exist in CCD
        """

        comp_id = comp_id.upper()

        if comp_id != self.__last_comp_id:
            self.__last_comp_id_test = False if '_' in comp_id else self.__ccR.setCompId(comp_id)
            self.__last_comp_id = comp_id

            if self.__last_comp_id_test:
                self.__last_chem_comp_dict = self.__ccR.getChemCompDict()
                self.__last_chem_comp_atoms = self.__ccR.getAtomList()
                self.__last_chem_comp_bonds = self.__ccR.getBonds()

        return self.__last_comp_id_test

    def __checkAtomNomenclature(self, atom_id):
        """ Check atom nomenclature.
        """

        if any(a[self.__cca_atom_id] for a in self.__last_chem_comp_atoms if a[self.__cca_atom_id] == atom_id and a[self.__cca_leaving_atom_flag] != 'Y'):
            return True

        if self.__verbose:
            self.__lfh.write("+BMRBChemShiftStat.__checkAtomNomenclature() ++ Error  - Invalid atom nomenclature %s, comp_id %s\n" % (atom_id, self.__last_comp_id))

        return False

    def __detectMethylProtonFromAtomNomenclature(self, comp_ids, atm_list):
        """ Detect methyl proton from atom nomenclature.
        """

        for comp_id in comp_ids:
            _list = [i for i in atm_list if i['comp_id'] == comp_id]

            h_list = [i for i in _list if i['atom_id'].startswith('H') and i['desc'] == 'isolated']

            if self.__updateChemCompDict(comp_id):
                c_h_bonds = collections.Counter([b[self.__ccb_atom_id_1] for b in self.__last_chem_comp_bonds if b[self.__ccb_atom_id_1].startswith('C') and b[self.__ccb_atom_id_2].startswith('H')])  # noqa: E501

                for k, v in c_h_bonds.items():
                    if v == 3:

                        for i in _list:
                            if i['atom_id'] == k:
                                i['desc'] = 'methyl'

                        for i in h_list:
                            atom_id = i['atom_id']
                            if any(b for b in self.__last_chem_comp_bonds if b[self.__ccb_atom_id_1] == k and b[self.__ccb_atom_id_2] == atom_id):
                                i['desc'] = 'methyl'

            else:
                h_1 = [i['atom_id'][:-1] for i in h_list if i['atom_id'].endswith('1')]
                h_2 = [i['atom_id'][:-1] for i in h_list if i['atom_id'].endswith('2')]
                h_3 = [i['atom_id'][:-1] for i in h_list if i['atom_id'].endswith('3')]
                h_4 = [i['atom_id'][:-1] for i in h_list if i['atom_id'].endswith('4')]

                h_common = set(h_1) & set(h_2) & set(h_3) - set(h_4)

                for h in h_common:
                    for i in h_list:
                        atom_id = i['atom_id']
                        if atom_id in (h + '1', h + '2', h + '3'):
                            i['desc'] = 'methyl'

    def __detectGeminalProtonFromAtomNomenclature(self, comp_ids, atm_list):
        """ Detect geminal proton from atom nomenclature.
        """

        for comp_id in comp_ids:
            _list = [i for i in atm_list if i['comp_id'] == comp_id]

            h_list = [i for i in _list if i['atom_id'].startswith('H') and i['desc'] == 'isolated']

            if self.__updateChemCompDict(comp_id):
                aro_list = [a[self.__cca_atom_id] for a in self.__last_chem_comp_atoms if a[self.__cca_aromatic_flag] == 'Y']

                for i in _list:
                    if i['atom_id'] in aro_list:
                        i['desc'] = 'aroma'

                for aro in aro_list:
                    for i in h_list:
                        atom_id = i['atom_id']
                        if any(b for b in self.__last_chem_comp_bonds if b[self.__ccb_atom_id_1] == aro and b[self.__ccb_atom_id_2] == atom_id):
                            i['desc'] = 'aroma'

                leaving_atom_list = [a[self.__cca_atom_id] for a in self.__last_chem_comp_atoms if a[self.__cca_leaving_atom_flag] == 'Y']

                cn_h_bonds = collections.Counter([b[self.__ccb_atom_id_1] for b in self.__last_chem_comp_bonds if b[self.__ccb_atom_id_2].startswith('H') and not b[self.__ccb_atom_id_2] in leaving_atom_list])  # noqa: E501

                h_list = [i for i in _list if i['atom_id'].startswith('H') and i['desc'] == 'isolated']

                for k, v in cn_h_bonds.items():
                    if v == 2:
                        for i in h_list:
                            atom_id = i['atom_id']
                            if any(b for b in self.__last_chem_comp_bonds if b[self.__ccb_atom_id_1] == k and b[self.__ccb_atom_id_2] == atom_id):
                                i['desc'] = 'geminal'

                h_list = [i for i in _list if i['atom_id'].startswith('H') and i['desc'] == 'aroma']

                hvy_c_list = []

                pair = 0
                for h_1 in h_list:
                    if h_1['atom_id'][-1] in ['1', '2', '3']:
                        hvy_1 = next(b[self.__ccb_atom_id_1] for b in self.__last_chem_comp_bonds if b[self.__ccb_atom_id_2] == h_1['atom_id'])
                        for h_2 in h_list:
                            if h_2['atom_id'][-1] in ['1', '2', '3'] and h_list.index(h_1) < h_list.index(h_2):
                                hvy_2 = next(b[self.__ccb_atom_id_1] for b in self.__last_chem_comp_bonds if b[self.__ccb_atom_id_2] == h_2['atom_id'])
                                if hvy_1[:-1] == hvy_2[:-1]:
<<<<<<< HEAD
                                    hvy_1_c = set([b[self.__ccb_atom_id_1] for b in self.__last_chem_comp_bonds if b[self.__ccb_aromatic_flag] == 'Y' and b[self.__ccb_atom_id_2] == hvy_1]) |\
                                        set([b[self.__ccb_atom_id_2] for b in self.__last_chem_comp_bonds if b[self.__ccb_aromatic_flag] == 'Y' and b[self.__ccb_atom_id_1] == hvy_1])  # noqa: E501
                                    hvy_2_c = set([b[self.__ccb_atom_id_1] for b in self.__last_chem_comp_bonds if b[self.__ccb_aromatic_flag] == 'Y' and b[self.__ccb_atom_id_2] == hvy_2]) |\
                                        set([b[self.__ccb_atom_id_2] for b in self.__last_chem_comp_bonds if b[self.__ccb_aromatic_flag] == 'Y' and b[self.__ccb_atom_id_1] == hvy_2])  # noqa: E501
=======
                                    hvy_1_c = set(b[self.__ccb_atom_id_1] for b in self.__last_chem_comp_bonds if b[self.__ccb_aromatic_flag] == 'Y' and b[self.__ccb_atom_id_2] == hvy_1) |\
                                              set(b[self.__ccb_atom_id_2] for b in self.__last_chem_comp_bonds if b[self.__ccb_aromatic_flag] == 'Y' and b[self.__ccb_atom_id_1] == hvy_1)
                                    hvy_2_c = set(b[self.__ccb_atom_id_1] for b in self.__last_chem_comp_bonds if b[self.__ccb_aromatic_flag] == 'Y' and b[self.__ccb_atom_id_2] == hvy_2) |\
                                              set(b[self.__ccb_atom_id_2] for b in self.__last_chem_comp_bonds if b[self.__ccb_aromatic_flag] == 'Y' and b[self.__ccb_atom_id_1] == hvy_2)
>>>>>>> 7384f4c9
                                    set_hvy_c = hvy_1_c & hvy_2_c
                                    if len(set_hvy_c) == 1:
                                        for hvy_c in set_hvy_c:
                                            hvy_c_list.append(hvy_c)
                                        pair += 1

                if pair > 0 and pair % 2 == 0:
                    hvy_c_set_in_ring = set()
                    for hvy_c_1 in hvy_c_list:
                        for hvy_c_2 in hvy_c_list:
                            if hvy_c_1 < hvy_c_2:
<<<<<<< HEAD
                                hvy_set_1 = set([b[self.__ccb_atom_id_1] for b in self.__last_chem_comp_bonds if b[self.__ccb_aromatic_flag] == 'Y' and b[self.__ccb_atom_id_2] == hvy_c_1]) |\
                                    set([b[self.__ccb_atom_id_2] for b in self.__last_chem_comp_bonds if b[self.__ccb_aromatic_flag] == 'Y' and b[self.__ccb_atom_id_1] == hvy_c_1])  # noqa: E501
                                hvy_set_2 = set([b[self.__ccb_atom_id_1] for b in self.__last_chem_comp_bonds if b[self.__ccb_aromatic_flag] == 'Y' and b[self.__ccb_atom_id_2] == hvy_c_2]) |\
                                    set([b[self.__ccb_atom_id_2] for b in self.__last_chem_comp_bonds if b[self.__ccb_aromatic_flag] == 'Y' and b[self.__ccb_atom_id_1] == hvy_c_2])  # noqa: E501
=======
                                hvy_set_1 = set(b[self.__ccb_atom_id_1] for b in self.__last_chem_comp_bonds if b[self.__ccb_aromatic_flag] == 'Y' and b[self.__ccb_atom_id_2] == hvy_c_1) |\
                                            set(b[self.__ccb_atom_id_2] for b in self.__last_chem_comp_bonds if b[self.__ccb_aromatic_flag] == 'Y' and b[self.__ccb_atom_id_1] == hvy_c_1)
                                hvy_set_2 = set(b[self.__ccb_atom_id_1] for b in self.__last_chem_comp_bonds if b[self.__ccb_aromatic_flag] == 'Y' and b[self.__ccb_atom_id_2] == hvy_c_2) |\
                                            set(b[self.__ccb_atom_id_2] for b in self.__last_chem_comp_bonds if b[self.__ccb_aromatic_flag] == 'Y' and b[self.__ccb_atom_id_1] == hvy_c_2)
>>>>>>> 7384f4c9
                                in_ring = False
                                for hvy_1 in hvy_set_1:
                                    if in_ring:
                                        break
                                    for hvy_2 in hvy_set_2:
                                        if in_ring:
                                            break
                                        if any(b for b in self.__last_chem_comp_bonds if b[self.__ccb_aromatic_flag] == 'Y' and b[self.__ccb_atom_id_1] == hvy_1 and b[self.__ccb_atom_id_2] == hvy_2) or\
                                           any(b for b in self.__last_chem_comp_bonds if b[self.__ccb_aromatic_flag] == 'Y' and b[self.__ccb_atom_id_1] == hvy_2 and b[self.__ccb_atom_id_2] == hvy_1):  # noqa: E501
                                            in_ring = True
                                if in_ring:
                                    hvy_c_set_in_ring.add(hvy_c_1)
                                    hvy_c_set_in_ring.add(hvy_c_2)

                    for h_1 in h_list:
                        if h_1['atom_id'][-1] in ['1', '2', '3']:
                            hvy_1 = next(b[self.__ccb_atom_id_1] for b in self.__last_chem_comp_bonds if b[self.__ccb_atom_id_2] == h_1['atom_id'])
                            for h_2 in h_list:
                                if h_2['atom_id'][-1] in ['1', '2', '3'] and h_list.index(h_1) < h_list.index(h_2):
                                    hvy_2 = next(b[self.__ccb_atom_id_1] for b in self.__last_chem_comp_bonds if b[self.__ccb_atom_id_2] == h_2['atom_id'])
                                    if hvy_1[:-1] == hvy_2[:-1]:
<<<<<<< HEAD
                                        hvy_1_c = set([b[self.__ccb_atom_id_1] for b in self.__last_chem_comp_bonds if b[self.__ccb_aromatic_flag] == 'Y' and b[self.__ccb_atom_id_2] == hvy_1]) |\
                                            set([b[self.__ccb_atom_id_2] for b in self.__last_chem_comp_bonds if b[self.__ccb_aromatic_flag] == 'Y' and b[self.__ccb_atom_id_1] == hvy_1])  # noqa: E501
                                        hvy_2_c = set([b[self.__ccb_atom_id_1] for b in self.__last_chem_comp_bonds if b[self.__ccb_aromatic_flag] == 'Y' and b[self.__ccb_atom_id_2] == hvy_2]) |\
                                            set([b[self.__ccb_atom_id_2] for b in self.__last_chem_comp_bonds if b[self.__ccb_aromatic_flag] == 'Y' and b[self.__ccb_atom_id_1] == hvy_2])  # noqa: E501
=======
                                        hvy_1_c = set(b[self.__ccb_atom_id_1] for b in self.__last_chem_comp_bonds if b[self.__ccb_aromatic_flag] == 'Y' and b[self.__ccb_atom_id_2] == hvy_1) |\
                                                  set(b[self.__ccb_atom_id_2] for b in self.__last_chem_comp_bonds if b[self.__ccb_aromatic_flag] == 'Y' and b[self.__ccb_atom_id_1] == hvy_1)
                                        hvy_2_c = set(b[self.__ccb_atom_id_1] for b in self.__last_chem_comp_bonds if b[self.__ccb_aromatic_flag] == 'Y' and b[self.__ccb_atom_id_2] == hvy_2) |\
                                                  set(b[self.__ccb_atom_id_2] for b in self.__last_chem_comp_bonds if b[self.__ccb_aromatic_flag] == 'Y' and b[self.__ccb_atom_id_1] == hvy_2)
>>>>>>> 7384f4c9
                                        if len(hvy_1_c & hvy_2_c & hvy_c_set_in_ring) > 0:
                                            h_1['desc'] = 'aroma-opposite'
                                            h_2['desc'] = 'aroma-opposite'
                                            for i in _list:
                                                if i['atom_id'] == hvy_1 or i['atom_id'] == hvy_2:
                                                    i['desc'] = 'aroma-opposite'

            else:
                h_1 = [i['atom_id'][:-1] for i in h_list if i['atom_id'].endswith('1')]
                h_2 = [i['atom_id'][:-1] for i in h_list if i['atom_id'].endswith('2')]
                h_3 = [i['atom_id'][:-1] for i in h_list if i['atom_id'].endswith('3')]

                c_list = [i for i in _list if i['atom_id'].startswith('C')]

                c_1 = ['H' + i['atom_id'][1:-1] for i in c_list if i['atom_id'].endswith('1')]
                c_2 = ['H' + i['atom_id'][1:-1] for i in c_list if i['atom_id'].endswith('2')]
                c_3 = ['H' + i['atom_id'][1:-1] for i in c_list if i['atom_id'].endswith('3')]

                n_list = [i for i in _list if i['atom_id'].startswith('N')]

                n_1 = ['H' + i['atom_id'][1:-1] for i in n_list if i['atom_id'].endswith('1')]
                n_2 = ['H' + i['atom_id'][1:-1] for i in n_list if i['atom_id'].endswith('2')]
                n_3 = ['H' + i['atom_id'][1:-1] for i in n_list if i['atom_id'].endswith('3')]

                h_common = set(h_1) & set(h_2) - set(h_3)
                cn_common = set(c_1) & set(c_2) | set(c_1) & set(n_2) | set(n_1) & set(c_2)

                for h in h_common:
                    for i in h_list:
                        atom_id = i['atom_id']
                        if atom_id in (h + '1', h + '2'):
                            atom_id = 'N' + i['atom_id'][1:]
                            if not any(n for n in n_list if n['atom_id'] == atom_id):
                                i['desc'] = 'aroma' if h in cn_common and i['avg'] > 5.0 else 'geminal'

                h_common = set(h_2) & set(h_3) - set(h_1)
                cn_common = set(c_2) & set(c_3) | set(c_2) & set(n_3) | set(n_2) & set(c_3)

                for h in h_common:
                    for i in h_list:
                        atom_id = i['atom_id']
                        if atom_id in (h + '2', h + '3'):
                            atom_id = 'N' + i['atom_id'][1:]
                            if not any(n for n in n_list if n['atom_id'] == atom_id):
                                i['desc'] = 'aroma' if h in cn_common and i['avg'] > 5.0 else 'geminal'

                h_list = [i for i in _list if i['atom_id'].startswith('H') and i['desc'] == 'isolated']

                for h in h_list:
                    if h['avg'] > 5.0:
                        atom_id = 'C' + h['atom_id'][1:]
                        if any(c for c in c_list if c['atom_id'] == atom_id and c['avg'] > 95.0 and c['avg'] < 170.0):
                            h['desc'] = 'aroma'

                h_list = [i for i in _list if i['atom_id'].startswith('H') and i['desc'] == 'isolated']

                h_c = [i['atom_id'][:-1] for i in h_list if i['atom_id'].endswith("'") and not i['atom_id'].endswith("''")]
                h_cc = [i['atom_id'][:-2] for i in h_list if i['atom_id'].endswith("''")]

                c_c = ['H' + i['atom_id'][1:-1] for i in c_list if i['atom_id'].endswith("'") and not i['atom_id'].endswith("''")]
                c_cc = ['H' + i['atom_id'][1:-2] for i in c_list if i['atom_id'].endswith("''")]

                h_common = set(h_c) & set(h_cc) & set(c_c) - set(c_cc)

                for h in h_common:
                    for i in h_list:
                        atom_id = i['atom_id']
                        if atom_id in (h + "'", h + "''"):
                            atom_id = 'N' + i['atom_id'][1:]
                            if not any(n for n in n_list if n['atom_id'] == atom_id):
                                i['desc'] = 'geminal'

                h_list = [i for i in _list if i['atom_id'].startswith('H') and i['desc'] == 'aroma']

                h_1 = [i['atom_id'][:-1] for i in h_list if i['atom_id'].endswith('1')]
                h_2 = [i['atom_id'][:-1] for i in h_list if i['atom_id'].endswith('2')]
                h_3 = [i['atom_id'][:-1] for i in h_list if i['atom_id'].endswith('3')]

                h_common = set(h_1) & set(h_2)

                if len(h_common) > 0 and len(h_common) % 2 == 0:
                    for h in h_common:
                        for i in h_list:
                            atom_id = i['atom_id']
                            if atom_id in (h + '1', h + '2'):
                                i['desc'] = 'aroma-opposite'

                h_common = set(h_2) & set(h_3)

                if len(h_common) > 0 and len(h_common) % 2 == 0:
                    for h in h_common:
                        for i in h_list:
                            atom_id = i['atom_id']
                            if atom_id in (h + '2', h + '3'):
                                i['desc'] = 'aroma-opposite'

    def __detectGeminalCarbon(self, comp_ids, atm_list):
        """ Detect geminal carbon from atom nomenclature.
        """

        for comp_id in comp_ids:
            _list = [i for i in atm_list if i['comp_id'] == comp_id]

            if self.__updateChemCompDict(comp_id):
                methyl_c_list = [i['atom_id'] for i in _list if i['atom_id'].startswith('C') and i['desc'] == 'methyl']

                for methyl_c_1 in methyl_c_list:
                    for methyl_c_2 in methyl_c_list:
                        if methyl_c_list.index(methyl_c_1) < methyl_c_list.index(methyl_c_2):
<<<<<<< HEAD
                            hvy_1_c = set([b[self.__ccb_atom_id_2] for b in self.__last_chem_comp_bonds if b[self.__ccb_atom_id_1] == methyl_c_1 and not b[self.__ccb_atom_id_2].startswith('H')]) |\
                                set([b[self.__ccb_atom_id_1] for b in self.__last_chem_comp_bonds if b[self.__ccb_atom_id_2] == methyl_c_1 and not b[self.__ccb_atom_id_1].startswith('H')])  # noqa: E501
                            hvy_2_c = set([b[self.__ccb_atom_id_2] for b in self.__last_chem_comp_bonds if b[self.__ccb_atom_id_1] == methyl_c_2 and not b[self.__ccb_atom_id_2].startswith('H')]) |\
                                set([b[self.__ccb_atom_id_1] for b in self.__last_chem_comp_bonds if b[self.__ccb_atom_id_2] == methyl_c_2 and not b[self.__ccb_atom_id_1].startswith('H')])  # noqa: E501
=======
                            hvy_1_c = set(b[self.__ccb_atom_id_2] for b in self.__last_chem_comp_bonds if b[self.__ccb_atom_id_1] == methyl_c_1 and not b[self.__ccb_atom_id_2].startswith('H')) |\
                                      set(b[self.__ccb_atom_id_1] for b in self.__last_chem_comp_bonds if b[self.__ccb_atom_id_2] == methyl_c_1 and not b[self.__ccb_atom_id_1].startswith('H'))
                            hvy_2_c = set(b[self.__ccb_atom_id_2] for b in self.__last_chem_comp_bonds if b[self.__ccb_atom_id_1] == methyl_c_2 and not b[self.__ccb_atom_id_2].startswith('H')) |\
                                      set(b[self.__ccb_atom_id_1] for b in self.__last_chem_comp_bonds if b[self.__ccb_atom_id_2] == methyl_c_2 and not b[self.__ccb_atom_id_1].startswith('H'))
>>>>>>> 7384f4c9
                            hvy_common = hvy_1_c & hvy_2_c
                            if len(hvy_common) > 0:
                                for hvy_c in hvy_common:
                                    v = len([b for b in self.__last_chem_comp_bonds if b[self.__ccb_atom_id_1] == hvy_c and b[self.__ccb_atom_id_2] in methyl_c_list]) +\
                                        len([b for b in self.__last_chem_comp_bonds if b[self.__ccb_atom_id_2] == hvy_c and b[self.__ccb_atom_id_1] in methyl_c_list])

                                    if v == 2:
                                        for i in _list:
                                            if i['atom_id'] == methyl_c_1 or i['atom_id'] == methyl_c_2:
                                                i['desc'] = 'methyl-geminal'

                                                for methyl_h in [b[self.__ccb_atom_id_2] for b in self.__last_chem_comp_bonds if b[self.__ccb_atom_id_1] == methyl_c_1 and b[self.__ccb_atom_id_2].startswith('H')]:  # noqa: E501
                                                    for j in _list:
                                                        if j['atom_id'] == methyl_h:
                                                            j['desc'] = 'methyl-geminal'

                                                for methyl_h in [b[self.__ccb_atom_id_2] for b in self.__last_chem_comp_bonds if b[self.__ccb_atom_id_1] == methyl_c_2 and b[self.__ccb_atom_id_2].startswith('H')]:  # noqa: E501
                                                    for j in _list:
                                                        if j['atom_id'] == methyl_h:
                                                            j['desc'] = 'methyl-geminal'

            else:
                methyl_list = ['C' + i['atom_id'][1:-1] for i in _list if i['atom_id'].startswith('H') and i['desc'] == 'methyl' and i['atom_id'].endswith('1')]

                methyl_1 = [i[:-1] for i in methyl_list if i.endswith('1')]
                methyl_2 = [i[:-1] for i in methyl_list if i.endswith('2')]
                methyl_3 = [i[:-1] for i in methyl_list if i.endswith('3')]

                c_list = [i for i in _list if i['atom_id'].startswith('C')]

                for c in c_list:
                    if c['atom_id'] in methyl_list:
                        c['desc'] = 'methyl'
                    elif c['avg'] > 95.0 and c['avg'] < 170.0:
                        c['desc'] = 'aroma'

                methyl_common = set(methyl_1) & set(methyl_2) - set(methyl_3)

                for m in methyl_common:
                    for c in c_list:
                        atom_id = c['atom_id']
                        if atom_id in (m + '1', m + '2'):
                            c['desc'] = 'methyl-geminal'
                            for h in [i for i in _list if i['atom_id'].startswith('H') and i['desc'] == 'methyl' and i['atom_id'].startswith('H' + atom_id[1:])]:
                                h['desc'] = 'methyl-geminal'

                aroma_list = ['C' + i['atom_id'][1:] for i in _list if i['atom_id'].startswith('H') and i['desc'] == 'aroma']

                for c in c_list:
                    if c['atom_id'] in aroma_list:
                        c['desc'] = 'aroma'

                aroma_opposite_list = ['C' + i['atom_id'][1:] for i in _list if i['atom_id'].startswith('H') and i['desc'] == 'aroma-opposite']

                for c in c_list:
                    if c['atom_id'] in aroma_opposite_list:
                        c['desc'] = 'aroma-opposite'

    def __detectGeminalNitrogen(self, comp_ids, atm_list):
        """ Detect geminal nitrogen from atom nomenclature.
        """

        for comp_id in comp_ids:
            _list = [i for i in atm_list if i['comp_id'] == comp_id]

            geminal_n_list = ['N' + i['atom_id'][1:-1] for i in _list if i['atom_id'].startswith('H') and i['desc'] == 'geminal' and i['atom_id'].endswith('1')]

            if self.__updateChemCompDict(comp_id):
                for geminal_n_1 in geminal_n_list:
                    for geminal_n_2 in geminal_n_list:
                        if geminal_n_list.index(geminal_n_1) < geminal_n_list.index(geminal_n_2):
<<<<<<< HEAD
                            hvy_1_c = set([b[self.__ccb_atom_id_2] for b in self.__last_chem_comp_bonds if b[self.__ccb_atom_id_1] == geminal_n_1 and not b[self.__ccb_atom_id_2].startswith('H')]) |\
                                set([b[self.__ccb_atom_id_1] for b in self.__last_chem_comp_bonds if b[self.__ccb_atom_id_2] == geminal_n_1 and not b[self.__ccb_atom_id_1].startswith('H')])  # noqa: E501
                            hvy_2_c = set([b[self.__ccb_atom_id_2] for b in self.__last_chem_comp_bonds if b[self.__ccb_atom_id_1] == geminal_n_2 and not b[self.__ccb_atom_id_2].startswith('H')]) |\
                                set([b[self.__ccb_atom_id_1] for b in self.__last_chem_comp_bonds if b[self.__ccb_atom_id_2] == geminal_n_2 and not b[self.__ccb_atom_id_1].startswith('H')])  # noqa: E501
=======
                            hvy_1_c = set(b[self.__ccb_atom_id_2] for b in self.__last_chem_comp_bonds if b[self.__ccb_atom_id_1] == geminal_n_1 and not b[self.__ccb_atom_id_2].startswith('H')) |\
                                      set(b[self.__ccb_atom_id_1] for b in self.__last_chem_comp_bonds if b[self.__ccb_atom_id_2] == geminal_n_1 and not b[self.__ccb_atom_id_1].startswith('H'))
                            hvy_2_c = set(b[self.__ccb_atom_id_2] for b in self.__last_chem_comp_bonds if b[self.__ccb_atom_id_1] == geminal_n_2 and not b[self.__ccb_atom_id_2].startswith('H')) |\
                                      set(b[self.__ccb_atom_id_1] for b in self.__last_chem_comp_bonds if b[self.__ccb_atom_id_2] == geminal_n_2 and not b[self.__ccb_atom_id_1].startswith('H'))
>>>>>>> 7384f4c9
                            hvy_common = hvy_1_c & hvy_2_c
                            if len(hvy_common) > 0:
                                for hvy_c in hvy_common:
                                    v = len([b for b in self.__last_chem_comp_bonds if b[self.__ccb_atom_id_1] == hvy_c and b[self.__ccb_atom_id_2] in geminal_n_list]) +\
                                        len([b for b in self.__last_chem_comp_bonds if b[self.__ccb_atom_id_2] == hvy_c and b[self.__ccb_atom_id_1] in geminal_n_list])

                                    if v == 2:
                                        for i in _list:
                                            if i['atom_id'] == geminal_n_1 or i['atom_id'] == geminal_n_2:
                                                i['desc'] = 'geminal'

            else:
                geminal_n_1 = [i[:-1] for i in geminal_n_list if i.endswith('1')]
                geminal_n_2 = [i[:-1] for i in geminal_n_list if i.endswith('2')]
                geminal_n_3 = [i[:-1] for i in geminal_n_list if i.endswith('3')]

                n_list = [i for i in _list if i['atom_id'].startswith('N')]

                for n in n_list:
                    if n['avg'] > 125.0:
                        n['desc'] = 'aroma'
                        atom_id = 'H' + n['atom_id'][1:]
                        try:
                            h = next(i for i in _list if i['atom_id'] == atom_id and i['desc'] == 'isolated')
                            h['desc'] = 'aroma'
                        except StopIteration:
                            pass

                geminal_common = set(geminal_n_1) & set(geminal_n_2) - set(geminal_n_3)

                for g in geminal_common:
                    for n in n_list:
                        atom_id = n['atom_id']
                        if atom_id in (g + '1', g + '2'):
                            n['desc'] = 'geminal'

    def __detectMajorResonance(self, comp_ids, atm_list, primary_th, secondary_th=None):
        """ Detect major resonance based on count of assignments.
        """

        for comp_id in comp_ids:
            _list = [i for i in atm_list if i['comp_id'] == comp_id]

            max_count = max([i['count'] for i in _list])

            for i in _list:
                i['norm_freq'] = float("%.3f" % (float(i['count']) / max_count))
                if max_count >= self.max_count_th:
                    if i['count'] > max_count * primary_th:
                        i['primary'] = True
                    if (secondary_th is not None) and i['count'] > max_count * secondary_th:
                        i['secondary'] = True

    def writeStatAsPickleFiles(self):
        """ Write all BMRB chemical shift statistics as pickle files.
        """

        write_stat_as_pickle(self.aa_filt, self.stat_dir + 'aa_filt.pkl')
        write_stat_as_pickle(self.aa_full, self.stat_dir + 'aa_full.pkl')

        write_stat_as_pickle(self.dna_filt, self.stat_dir + 'dna_filt.pkl')
        write_stat_as_pickle(self.dna_full, self.stat_dir + 'dna_full.pkl')

        write_stat_as_pickle(self.rna_filt, self.stat_dir + 'rna_filt.pkl')
        write_stat_as_pickle(self.rna_full, self.stat_dir + 'rna_full.pkl')

        self.loadOtherStatFromCsvFiles()

        write_stat_as_pickle(self.others, self.stat_dir + 'others.pkl')

    def loadStatFromPickleFiles(self):
        """ Load all BMRB chemical shift statistics from pickle files if possible.
        """

        file_name_list = [self.stat_dir + 'aa_filt.pkl', self.stat_dir + 'aa_full.pkl',
                          self.stat_dir + 'dna_filt.pkl', self.stat_dir + 'dna_full.pkl',
                          self.stat_dir + 'rna_filt.pkl', self.stat_dir + 'rna_full.pkl',
                          self.stat_dir + 'others.pkl']

        for file_name in file_name_list:
            if not os.path.exists(file_name):
                return False

        self.aa_filt = load_stat_from_pickle(self.stat_dir + 'aa_filt.pkl')
        self.aa_full = load_stat_from_pickle(self.stat_dir + 'aa_full.pkl')

        self.dna_filt = load_stat_from_pickle(self.stat_dir + 'dna_filt.pkl')
        self.dna_full = load_stat_from_pickle(self.stat_dir + 'dna_full.pkl')

        self.rna_filt = load_stat_from_pickle(self.stat_dir + 'rna_filt.pkl')
        self.rna_full = load_stat_from_pickle(self.stat_dir + 'rna_full.pkl')

        self.others = load_stat_from_pickle(self.stat_dir + 'others.pkl')

        self.__updateCompIdSet()

        return True

    def __updateCompIdSet(self):
        """ Update set of comp_id having BMRB chemical shift statistics.
        """

        self.__aa_comp_ids = set(i['comp_id'] for i in self.aa_filt)
        self.__dna_comp_ids = set(i['comp_id'] for i in self.dna_filt)
        self.__rna_comp_ids = set(i['comp_id'] for i in self.rna_filt)

        self.__all_comp_ids |= self.__aa_comp_ids
        self.__all_comp_ids |= self.__dna_comp_ids
        self.__all_comp_ids |= self.__rna_comp_ids

        self.__std_comp_ids = copy.copy(self.__all_comp_ids)

        self.__oth_comp_ids = set(i['comp_id'] for i in self.others)

        self.__all_comp_ids |= self.__oth_comp_ids

    def getAtomLikeNameSet(self, excl_minor_atom=False, primary=False, minimum_len=1):
        """ Return atom like names of all standard residues.
        """

        name_set = set()

        name_set.add('HN')
        name_set.add('QR')
        name_set.add('O')

        for comp_id in self.__std_comp_ids:

            name_list = self.getAllAtoms(comp_id, excl_minor_atom, primary)
            methyl_list = self.getMethylAtoms(comp_id, excl_minor_atom, primary)

            for name in name_list:

                if len(name) < minimum_len:
                    continue

                name_set.add(name)

                ambig_code = self.getMaxAmbigCodeWoSetId(comp_id, name)

                if name in methyl_list:
                    _name = name[:-1]
                    if _name[0] == 'H':
                        name_set.add('M' + _name[1:])
                        if ambig_code == 2:
                            name_set.add('QQ' + _name[1])
                        name_set.add(_name + '#')
                        name_set.add(_name + '%')
                        name_set.add(_name + '*')
                    elif ambig_code == 2:
                        name_set.add(_name + '#')
                        name_set.add(_name + '%')
                        name_set.add(_name + '*')

                elif ambig_code >= 2:
                    geminal_name = self.getGeminalAtom(comp_id, name)
                    _name = name[:-1]
                    if _name[0] == 'H':
                        name_set.add('Q' + _name[1:])
                        if geminal_name[:-1].isdigit():
                            name_set.add(_name + '#')
                            name_set.add(_name + '%')
                            name_set.add(_name + '*')
                            name_set.add(_name + 'X')
                            name_set.add(_name + 'Y')

            if self.__updateChemCompDict(comp_id):

                for a in self.__last_chem_comp_atoms:

                    if a[self.__cca_leaving_atom_flag] == 'Y':
                        continue

                    name = a[self.__cca_atom_id]

                    if len(name) < minimum_len:
                        continue

                    name_set.add(name)

        return name_set<|MERGE_RESOLUTION|>--- conflicted
+++ resolved
@@ -26,8 +26,6 @@
 from wwpdb.utils.config.ConfigInfoApp import ConfigInfoAppCommon
 from wwpdb.utils.nmr.io.ChemCompIo import ChemCompReader
 
-<<<<<<< HEAD
-=======
 def load_stat_from_pickle(file_name):
     """ Load BMRB chemical shift statistics from pickle file if possible.
     """
@@ -45,7 +43,6 @@
 
     with open(file_name, 'wb') as f:
         pickle.dump(atm_list, f)
->>>>>>> 7384f4c9
 
 class BMRBChemShiftStat:
     """ Wrapper class for retrieving BMRB chemical shift statistics.
@@ -396,27 +393,6 @@
             return [i['atom_id'] for i in cs_stat if i['atom_id'] in ['C', 'CA', 'CB', 'H', 'HA', 'HA2', 'HA3', 'N']
                     and (not excl_minor_atom or (excl_minor_atom and i['primary']))]
 
-<<<<<<< HEAD
-        elif comp_id in self.__dna_comp_ids:
-            return [i['atom_id'] for i in cs_stat if i['atom_id'] in ["C1'", "C2'", "C3'", "C4'", "C5'", "H1'", "H2'", "H2''", "H3'", "H4'", "H5'", "H5''", 'P']
-                    and (not excl_minor_atom or (excl_minor_atom and i['primary']))]
-
-        elif comp_id in self.__rna_comp_ids:
-            return [i['atom_id'] for i in cs_stat if i['atom_id'] in ["C1'", "C2'", "C3'", "C4'", "C5'", "H1'", "H2'", "H3'", "H4'", "H5'", "H5''", "HO2'", 'P']
-                    and (not excl_minor_atom or (excl_minor_atom and i['primary']))]
-
-        elif polypeptide_like:
-            return [i['atom_id'] for i in cs_stat if i['atom_id'] in ['C', 'CA', 'CB', 'H', 'HA', 'HA2', 'HA3', 'N']
-                    and (not excl_minor_atom or (excl_minor_atom and i['primary']))]
-
-        elif polynucleotide_like:
-            return [i['atom_id'] for i in cs_stat if i['atom_id'] in ["C1'", "C2'", "C3'", "C4'", "C5'", "H1'", "H2'", "H2''", "H3'", "H4'", "H5'", "H5''", 'P']
-                    and (not excl_minor_atom or 'secondary' not in i or (excl_minor_atom and i['secondary']))]
-
-        elif carbohydrates_like:
-            return [i['atom_id'] for i in cs_stat if i['atom_id'] in ["C1", "C2", "C3", "C4", "C5", "C6", "H61", "H62"]
-                    and (not excl_minor_atom or 'secondary' not in i or (excl_minor_atom and i['secondary']))]
-=======
         if comp_id in self.__dna_comp_ids:
             return [i['atom_id'] for i in cs_stat if i['atom_id'] in ["C1'", "C2'", "C3'", "C4'", "C5'", "H1'", "H2'", "H2''", "H3'", "H4'", "H5'", "H5''", 'P'] and
                     (not excl_minor_atom or (excl_minor_atom and i['primary']))]
@@ -436,7 +412,6 @@
         if carbohydrates_like:
             return [i['atom_id'] for i in cs_stat if i['atom_id'] in ["C1", "C2", "C3", "C4", "C5", "C6", "H61", "H62"] and
                     (not excl_minor_atom or not 'secondary' in i or (excl_minor_atom and i['secondary']))]
->>>>>>> 7384f4c9
 
         return []
 
@@ -534,16 +509,6 @@
         return [i['atom_id'] for i in cs_stat if not i['atom_id'] in bb_atoms
                 and (not excl_minor_atom or 'secondary' not in i or (excl_minor_atom and i['secondary']))]
 
-<<<<<<< HEAD
-    def printStat(self, atm_list):
-        """ Print out BMRB chemical shift statistics.
-        """
-
-        for i in atm_list:
-            print(i)
-
-=======
->>>>>>> 7384f4c9
     def loadStatFromCsvFiles(self):
         """ Load all BMRB chemical shift statistics from CSV files.
         """
@@ -939,17 +904,10 @@
                             if h_2['atom_id'][-1] in ['1', '2', '3'] and h_list.index(h_1) < h_list.index(h_2):
                                 hvy_2 = next(b[self.__ccb_atom_id_1] for b in self.__last_chem_comp_bonds if b[self.__ccb_atom_id_2] == h_2['atom_id'])
                                 if hvy_1[:-1] == hvy_2[:-1]:
-<<<<<<< HEAD
-                                    hvy_1_c = set([b[self.__ccb_atom_id_1] for b in self.__last_chem_comp_bonds if b[self.__ccb_aromatic_flag] == 'Y' and b[self.__ccb_atom_id_2] == hvy_1]) |\
-                                        set([b[self.__ccb_atom_id_2] for b in self.__last_chem_comp_bonds if b[self.__ccb_aromatic_flag] == 'Y' and b[self.__ccb_atom_id_1] == hvy_1])  # noqa: E501
-                                    hvy_2_c = set([b[self.__ccb_atom_id_1] for b in self.__last_chem_comp_bonds if b[self.__ccb_aromatic_flag] == 'Y' and b[self.__ccb_atom_id_2] == hvy_2]) |\
-                                        set([b[self.__ccb_atom_id_2] for b in self.__last_chem_comp_bonds if b[self.__ccb_aromatic_flag] == 'Y' and b[self.__ccb_atom_id_1] == hvy_2])  # noqa: E501
-=======
                                     hvy_1_c = set(b[self.__ccb_atom_id_1] for b in self.__last_chem_comp_bonds if b[self.__ccb_aromatic_flag] == 'Y' and b[self.__ccb_atom_id_2] == hvy_1) |\
                                               set(b[self.__ccb_atom_id_2] for b in self.__last_chem_comp_bonds if b[self.__ccb_aromatic_flag] == 'Y' and b[self.__ccb_atom_id_1] == hvy_1)
                                     hvy_2_c = set(b[self.__ccb_atom_id_1] for b in self.__last_chem_comp_bonds if b[self.__ccb_aromatic_flag] == 'Y' and b[self.__ccb_atom_id_2] == hvy_2) |\
                                               set(b[self.__ccb_atom_id_2] for b in self.__last_chem_comp_bonds if b[self.__ccb_aromatic_flag] == 'Y' and b[self.__ccb_atom_id_1] == hvy_2)
->>>>>>> 7384f4c9
                                     set_hvy_c = hvy_1_c & hvy_2_c
                                     if len(set_hvy_c) == 1:
                                         for hvy_c in set_hvy_c:
@@ -961,17 +919,11 @@
                     for hvy_c_1 in hvy_c_list:
                         for hvy_c_2 in hvy_c_list:
                             if hvy_c_1 < hvy_c_2:
-<<<<<<< HEAD
-                                hvy_set_1 = set([b[self.__ccb_atom_id_1] for b in self.__last_chem_comp_bonds if b[self.__ccb_aromatic_flag] == 'Y' and b[self.__ccb_atom_id_2] == hvy_c_1]) |\
-                                    set([b[self.__ccb_atom_id_2] for b in self.__last_chem_comp_bonds if b[self.__ccb_aromatic_flag] == 'Y' and b[self.__ccb_atom_id_1] == hvy_c_1])  # noqa: E501
-                                hvy_set_2 = set([b[self.__ccb_atom_id_1] for b in self.__last_chem_comp_bonds if b[self.__ccb_aromatic_flag] == 'Y' and b[self.__ccb_atom_id_2] == hvy_c_2]) |\
-                                    set([b[self.__ccb_atom_id_2] for b in self.__last_chem_comp_bonds if b[self.__ccb_aromatic_flag] == 'Y' and b[self.__ccb_atom_id_1] == hvy_c_2])  # noqa: E501
-=======
                                 hvy_set_1 = set(b[self.__ccb_atom_id_1] for b in self.__last_chem_comp_bonds if b[self.__ccb_aromatic_flag] == 'Y' and b[self.__ccb_atom_id_2] == hvy_c_1) |\
                                             set(b[self.__ccb_atom_id_2] for b in self.__last_chem_comp_bonds if b[self.__ccb_aromatic_flag] == 'Y' and b[self.__ccb_atom_id_1] == hvy_c_1)
                                 hvy_set_2 = set(b[self.__ccb_atom_id_1] for b in self.__last_chem_comp_bonds if b[self.__ccb_aromatic_flag] == 'Y' and b[self.__ccb_atom_id_2] == hvy_c_2) |\
                                             set(b[self.__ccb_atom_id_2] for b in self.__last_chem_comp_bonds if b[self.__ccb_aromatic_flag] == 'Y' and b[self.__ccb_atom_id_1] == hvy_c_2)
->>>>>>> 7384f4c9
+
                                 in_ring = False
                                 for hvy_1 in hvy_set_1:
                                     if in_ring:
@@ -993,17 +945,10 @@
                                 if h_2['atom_id'][-1] in ['1', '2', '3'] and h_list.index(h_1) < h_list.index(h_2):
                                     hvy_2 = next(b[self.__ccb_atom_id_1] for b in self.__last_chem_comp_bonds if b[self.__ccb_atom_id_2] == h_2['atom_id'])
                                     if hvy_1[:-1] == hvy_2[:-1]:
-<<<<<<< HEAD
-                                        hvy_1_c = set([b[self.__ccb_atom_id_1] for b in self.__last_chem_comp_bonds if b[self.__ccb_aromatic_flag] == 'Y' and b[self.__ccb_atom_id_2] == hvy_1]) |\
-                                            set([b[self.__ccb_atom_id_2] for b in self.__last_chem_comp_bonds if b[self.__ccb_aromatic_flag] == 'Y' and b[self.__ccb_atom_id_1] == hvy_1])  # noqa: E501
-                                        hvy_2_c = set([b[self.__ccb_atom_id_1] for b in self.__last_chem_comp_bonds if b[self.__ccb_aromatic_flag] == 'Y' and b[self.__ccb_atom_id_2] == hvy_2]) |\
-                                            set([b[self.__ccb_atom_id_2] for b in self.__last_chem_comp_bonds if b[self.__ccb_aromatic_flag] == 'Y' and b[self.__ccb_atom_id_1] == hvy_2])  # noqa: E501
-=======
                                         hvy_1_c = set(b[self.__ccb_atom_id_1] for b in self.__last_chem_comp_bonds if b[self.__ccb_aromatic_flag] == 'Y' and b[self.__ccb_atom_id_2] == hvy_1) |\
                                                   set(b[self.__ccb_atom_id_2] for b in self.__last_chem_comp_bonds if b[self.__ccb_aromatic_flag] == 'Y' and b[self.__ccb_atom_id_1] == hvy_1)
                                         hvy_2_c = set(b[self.__ccb_atom_id_1] for b in self.__last_chem_comp_bonds if b[self.__ccb_aromatic_flag] == 'Y' and b[self.__ccb_atom_id_2] == hvy_2) |\
                                                   set(b[self.__ccb_atom_id_2] for b in self.__last_chem_comp_bonds if b[self.__ccb_aromatic_flag] == 'Y' and b[self.__ccb_atom_id_1] == hvy_2)
->>>>>>> 7384f4c9
                                         if len(hvy_1_c & hvy_2_c & hvy_c_set_in_ring) > 0:
                                             h_1['desc'] = 'aroma-opposite'
                                             h_2['desc'] = 'aroma-opposite'
@@ -1113,17 +1058,10 @@
                 for methyl_c_1 in methyl_c_list:
                     for methyl_c_2 in methyl_c_list:
                         if methyl_c_list.index(methyl_c_1) < methyl_c_list.index(methyl_c_2):
-<<<<<<< HEAD
-                            hvy_1_c = set([b[self.__ccb_atom_id_2] for b in self.__last_chem_comp_bonds if b[self.__ccb_atom_id_1] == methyl_c_1 and not b[self.__ccb_atom_id_2].startswith('H')]) |\
-                                set([b[self.__ccb_atom_id_1] for b in self.__last_chem_comp_bonds if b[self.__ccb_atom_id_2] == methyl_c_1 and not b[self.__ccb_atom_id_1].startswith('H')])  # noqa: E501
-                            hvy_2_c = set([b[self.__ccb_atom_id_2] for b in self.__last_chem_comp_bonds if b[self.__ccb_atom_id_1] == methyl_c_2 and not b[self.__ccb_atom_id_2].startswith('H')]) |\
-                                set([b[self.__ccb_atom_id_1] for b in self.__last_chem_comp_bonds if b[self.__ccb_atom_id_2] == methyl_c_2 and not b[self.__ccb_atom_id_1].startswith('H')])  # noqa: E501
-=======
                             hvy_1_c = set(b[self.__ccb_atom_id_2] for b in self.__last_chem_comp_bonds if b[self.__ccb_atom_id_1] == methyl_c_1 and not b[self.__ccb_atom_id_2].startswith('H')) |\
                                       set(b[self.__ccb_atom_id_1] for b in self.__last_chem_comp_bonds if b[self.__ccb_atom_id_2] == methyl_c_1 and not b[self.__ccb_atom_id_1].startswith('H'))
                             hvy_2_c = set(b[self.__ccb_atom_id_2] for b in self.__last_chem_comp_bonds if b[self.__ccb_atom_id_1] == methyl_c_2 and not b[self.__ccb_atom_id_2].startswith('H')) |\
                                       set(b[self.__ccb_atom_id_1] for b in self.__last_chem_comp_bonds if b[self.__ccb_atom_id_2] == methyl_c_2 and not b[self.__ccb_atom_id_1].startswith('H'))
->>>>>>> 7384f4c9
                             hvy_common = hvy_1_c & hvy_2_c
                             if len(hvy_common) > 0:
                                 for hvy_c in hvy_common:
@@ -1195,17 +1133,10 @@
                 for geminal_n_1 in geminal_n_list:
                     for geminal_n_2 in geminal_n_list:
                         if geminal_n_list.index(geminal_n_1) < geminal_n_list.index(geminal_n_2):
-<<<<<<< HEAD
-                            hvy_1_c = set([b[self.__ccb_atom_id_2] for b in self.__last_chem_comp_bonds if b[self.__ccb_atom_id_1] == geminal_n_1 and not b[self.__ccb_atom_id_2].startswith('H')]) |\
-                                set([b[self.__ccb_atom_id_1] for b in self.__last_chem_comp_bonds if b[self.__ccb_atom_id_2] == geminal_n_1 and not b[self.__ccb_atom_id_1].startswith('H')])  # noqa: E501
-                            hvy_2_c = set([b[self.__ccb_atom_id_2] for b in self.__last_chem_comp_bonds if b[self.__ccb_atom_id_1] == geminal_n_2 and not b[self.__ccb_atom_id_2].startswith('H')]) |\
-                                set([b[self.__ccb_atom_id_1] for b in self.__last_chem_comp_bonds if b[self.__ccb_atom_id_2] == geminal_n_2 and not b[self.__ccb_atom_id_1].startswith('H')])  # noqa: E501
-=======
                             hvy_1_c = set(b[self.__ccb_atom_id_2] for b in self.__last_chem_comp_bonds if b[self.__ccb_atom_id_1] == geminal_n_1 and not b[self.__ccb_atom_id_2].startswith('H')) |\
                                       set(b[self.__ccb_atom_id_1] for b in self.__last_chem_comp_bonds if b[self.__ccb_atom_id_2] == geminal_n_1 and not b[self.__ccb_atom_id_1].startswith('H'))
                             hvy_2_c = set(b[self.__ccb_atom_id_2] for b in self.__last_chem_comp_bonds if b[self.__ccb_atom_id_1] == geminal_n_2 and not b[self.__ccb_atom_id_2].startswith('H')) |\
                                       set(b[self.__ccb_atom_id_1] for b in self.__last_chem_comp_bonds if b[self.__ccb_atom_id_2] == geminal_n_2 and not b[self.__ccb_atom_id_1].startswith('H'))
->>>>>>> 7384f4c9
                             hvy_common = hvy_1_c & hvy_2_c
                             if len(hvy_common) > 0:
                                 for hvy_c in hvy_common:
