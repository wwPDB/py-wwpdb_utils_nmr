##
# File: BMRBChemShiftStat.py
# Date: 20-Sep-2019
#
# Updates:
# 26-Feb-2020  M. Yokochi - load csv resource files if pickle is not available
# 04-Mar-2020  M. Yokochi - support lazy import of others (non-standard residues, DAOTHER-5498)
# 16-Apr-2020  M. Yokochi - fix ambiguity code of atom name starts with 'Q' (e.g. LYZ:QZ)
# 20-Nov-2020  M. Yokochi - fix statics extraction for HEM, HEB, HEC from CSV (DAOTHER-6366)
# 25-Jun-2021  M. Yokochi - add getAtomLikeNameSet() (DAOTHER-6830)
# 13-Oct-2021  M. Yokochi - code revision according to PEP8 using Pylint (DAOTHER-7389, issue #5)
# 03-Dec-2021  M. Yokochi - optimize loading performance of other chemical shift statistics (DAOTHER-7514)
# 04-Feb-2022  M. Yokochi - add getPseudoAtoms() (nmr-restraint-remediation)
# 14-Feb-2022  M. Yokochi - add getSimilarCompIdFromAtomIds() (nmr-restraint-remediation)
##
""" Wrapper class for retrieving BMRB chemical shift statistics.
    @author: Masashi Yokochi
"""
import sys
import os
import os.path
import csv
import re
import copy
import pickle
import collections

from wwpdb.utils.nmr.ChemCompUtil import ChemCompUtil


def load_stat_from_pickle(file_name):
    """ Load BMRB chemical shift statistics from pickle file if possible.
    """

    if os.path.exists(file_name):

        with open(file_name, 'rb') as ifp:
            return pickle.load(ifp)

    return []


def write_stat_as_pickle(atm_list, file_name):
    """ Write BMRB chemical shift statistics as pickle file.
    """

    with open(file_name, 'wb') as ofp:
        pickle.dump(atm_list, ofp)


class BMRBChemShiftStat:
    """ Wrapper class for retrieving BMRB chemical shift statistics.
    """

    def __init__(self):
        # lazy import of others (non-standard residues)
        self.lazy_others = True

        # directory
        self.stat_dir = os.path.dirname(__file__) + '/bmrb_cs_stat/'

        # statistics objects
        self.aa_filt = []
        self.aa_full = []

        self.dna_filt = []
        self.dna_full = []

        self.rna_filt = []
        self.rna_full = []

        self.others = []
        self.extras = []

        self.__aa_comp_ids = set()
        self.__dna_comp_ids = set()
        self.__rna_comp_ids = set()
        self.__oth_comp_ids = set()
        self.__ext_comp_ids = set()

        self.__std_comp_ids = set()
        self.__all_comp_ids = set()
        self.__not_comp_ids = set()

        self.aa_threshold = 0.1
        self.na_threshold = 0.3

        self.max_count_th = 10

        # CCD accessing utility
        self.__verbose = False
        self.__lfh = sys.stderr

        self.__ccU = ChemCompUtil(self.__verbose, self.__lfh)

        if not self.loadStatFromPickleFiles():
            self.loadStatFromCsvFiles()

    def isOk(self):
        """ Return whether all BMRB chemical shift statistics are available.
        """

        return len(self.aa_filt) > 0 and len(self.aa_full) > 0 and len(self.dna_filt) > 0 and len(self.dna_full) > 0 and \
            len(self.rna_filt) > 0 and len(self.rna_full) and (len(self.others) > 0 or self.lazy_others)

    def hasCompId(self, comp_id):
        """ Return whether a given comp_id has BMRB chemical shift statistics.
        """

        if comp_id in self.__std_comp_ids:
            return True

        self.loadOtherStatFromCsvFiles(comp_id)

        return comp_id in self.__all_comp_ids

    def getTypeOfCompId(self, comp_id):
        """ Return type of a given comp_id.
            @return: array of bool: peptide, nucleotide, carbohydrate
        """

        if comp_id in self.__aa_comp_ids:
            return True, False, False

        if comp_id in self.__dna_comp_ids or comp_id in self.__rna_comp_ids:
            return False, True, False

        if self.__ccU.updateChemCompDict(comp_id):
            ctype = self.__ccU.lastChemCompDict['_chem_comp.type']

            if 'PEPTIDE' in ctype:
                return True, False, False

            if 'DNA' in ctype or 'RNA' in ctype:
                return False, True, False

            if 'SACCHARIDE' in ctype:
                return False, False, True

        peptide_like = len(self.getBackBoneAtoms(comp_id, True, True, False, False))
        nucleotide_like = len(self.getBackBoneAtoms(comp_id, True, False, True, False))
        carbohydrate_like = len(self.getBackBoneAtoms(comp_id, True, False, False, True))

        return peptide_like > nucleotide_like and peptide_like > carbohydrate_like,\
            nucleotide_like > peptide_like and nucleotide_like > carbohydrate_like,\
            carbohydrate_like > peptide_like and carbohydrate_like > nucleotide_like

    def getSimilarCompIdFromAtomIds(self, atom_ids):
        """ Return the most similar comp_id including atom_ids.
            @return: the most similar comp_id, otherwise None
        """

        aa_bb = set(['C', 'CA', 'CB', 'H', 'HA', 'HA2', 'HA3', 'N'])
        dn_bb = set(["C1'", "C2'", "C3'", "C4'", "C5'", "H1'", "H2'", "H2''", "H3'", "H4'", "H5'", "H5''", "H5'1", "H5'2", 'P'])
        rn_bb = set(["C1'", "C2'", "C3'", "C4'", "C5'", "H1'", "H2'", "H3'", "H4'", "H5'", "H5''", "HO2'", "H5'1", "H5'2", "H2'1", "HO'2", 'P', "O2'"])
        ch_bb = set(['C1', 'C2', 'C3', 'C4', 'C5', 'C6', 'H61', 'H62'])

        length = len(atom_ids)
        atom_id_set = set(atom_ids)

        match = [len(atom_id_set & aa_bb),
                 len(atom_id_set & dn_bb),
                 len(atom_id_set & rn_bb),
                 len(atom_id_set & ch_bb)]

        max_match = max(match)
        comp_id = None

        if max_match > 0:
            position = match.index(max_match)
            if position == 0:
                max_score = 0
                for _comp_id in self.__aa_comp_ids:
                    _atom_id_set = set(i['atom_id'] for i in self.__get(_comp_id))
                    conflict = len(atom_id_set - _atom_id_set)
                    unmapped = len(_atom_id_set - atom_id_set)
                    score = length - conflict - unmapped
                    if score > max_score:
                        max_score = score
                        comp_id = _comp_id
                if comp_id is not None:
                    return comp_id

            elif position == 1:
                max_score = 0
                for _comp_id in self.__dna_comp_ids:
                    _atom_id_set = set(i['atom_id'] for i in self.__get(_comp_id))
                    conflict = len(atom_id_set - _atom_id_set)
                    unmapped = len(_atom_id_set - atom_id_set)
                    score = length - conflict - unmapped
                    if score > max_score:
                        max_score = score
                        comp_id = _comp_id
                if comp_id is not None:
                    return comp_id

            elif position == 2:
                max_score = 0
                for _comp_id in self.__rna_comp_ids:
                    _atom_id_set = set(i['atom_id'] for i in self.__get(_comp_id))
                    conflict = len(atom_id_set - _atom_id_set)
                    unmapped = len(_atom_id_set - atom_id_set)
                    score = length - conflict - unmapped
                    if score > max_score:
                        max_score = score
                        comp_id = _comp_id
                if comp_id is not None:
                    return comp_id

            if position == 0:
                comp_id = None
                max_score = 0
                for _comp_id in self.__all_comp_ids:
                    if self.getTypeOfCompId(_comp_id)[0]:
                        _atom_id_set = set(i['atom_id'] for i in self.__get(_comp_id))
                        conflict = len(atom_id_set - _atom_id_set)
                        unmapped = len(_atom_id_set - atom_id_set)
                        score = length - conflict - unmapped
                        if score > max_score:
                            max_score = score
                            comp_id = _comp_id
                if comp_id is not None:
                    return comp_id

            elif position in (1, 2):
                max_score = 0
                for _comp_id in self.__all_comp_ids:
                    if self.getTypeOfCompId(_comp_id)[1]:
                        _atom_id_set = set(i['atom_id'] for i in self.__get(_comp_id))
                        conflict = len(atom_id_set - _atom_id_set)
                        unmapped = len(_atom_id_set - atom_id_set)
                        score = length - conflict - unmapped
                        if score > max_score:
                            max_score = score
                            comp_id = _comp_id
                if comp_id is not None:
                    return comp_id

            else:
                max_score = 0
                for _comp_id in self.__all_comp_ids:
                    if self.getTypeOfCompId(_comp_id)[2]:
                        _atom_id_set = set(i['atom_id'] for i in self.__get(_comp_id))
                        conflict = len(atom_id_set - _atom_id_set)
                        unmapped = len(_atom_id_set - atom_id_set)
                        score = length - conflict - unmapped
                        if score > max_score:
                            max_score = score
                            comp_id = _comp_id
                if comp_id is not None:
                    return comp_id

        else:
            for _comp_id in self.__all_comp_ids:
                peptide_like, nucleotide_like, carbohydrate_like = self.getTypeOfCompId(_comp_id)
                if not(peptide_like or nucleotide_like or carbohydrate_like):
                    _atom_id_set = set(i['atom_id'] for i in self.__get(_comp_id))
                    conflict = len(atom_id_set - _atom_id_set)
                    unmapped = len(_atom_id_set - atom_id_set)
                    score = length - conflict - unmapped
                    if score > max_score:
                        max_score = score
                        comp_id = _comp_id

        return comp_id

    def hasEnoughStat(self, comp_id, primary=True):
        """ Return whether a given comp_id has enough chemical shift statistics.
        """

        if comp_id in self.__std_comp_ids:
            return True

        self.loadOtherStatFromCsvFiles(comp_id)

        if comp_id not in self.__all_comp_ids:
            return False

        if primary:
            if any(i for i in self.others if i['comp_id'] == comp_id and i['primary']):
                return True
        else:
            if any(i for i in self.others if i['comp_id'] == comp_id and 'secondary' in i and i['secondary']):
                return True

        return False

    def get(self, comp_id, diamagnetic=True):
        """ Return BMRB chemical shift statistics for a given comp_id.
        """

        if comp_id in self.__aa_comp_ids:

            if diamagnetic:
                return [i for i in self.aa_filt if i['comp_id'] == comp_id]

            return [i for i in self.aa_full if i['comp_id'] == comp_id]

        if comp_id in self.__dna_comp_ids:

            if diamagnetic:
                return [i for i in self.dna_filt if i['comp_id'] == comp_id]

            return [i for i in self.dna_full if i['comp_id'] == comp_id]

        if comp_id in self.__rna_comp_ids:

            if diamagnetic:
                return [i for i in self.rna_filt if i['comp_id'] == comp_id]

            return [i for i in self.rna_full if i['comp_id'] == comp_id]

        self.loadOtherStatFromCsvFiles(comp_id)

        if comp_id not in self.__all_comp_ids:
            return []

        return [i for i in self.others if i['comp_id'] == comp_id]

    def __get(self, comp_id, diamagnetic=True):
        """ Return atom list for a given comp_id.
        """

        if comp_id in self.__aa_comp_ids:

            if diamagnetic:
                return [i for i in self.aa_filt if i['comp_id'] == comp_id]

            return [i for i in self.aa_full if i['comp_id'] == comp_id]

        if comp_id in self.__dna_comp_ids:

            if diamagnetic:
                return [i for i in self.dna_filt if i['comp_id'] == comp_id]

            return [i for i in self.dna_full if i['comp_id'] == comp_id]

        if comp_id in self.__rna_comp_ids:

            if diamagnetic:
                return [i for i in self.rna_filt if i['comp_id'] == comp_id]

            return [i for i in self.rna_full if i['comp_id'] == comp_id]

        self.loadOtherStatFromCsvFiles(comp_id)

        if comp_id not in self.__all_comp_ids:
            self.__appendExtraFromCcd(comp_id)

        if comp_id in self.__oth_comp_ids:
            return [i for i in self.others if i['comp_id'] == comp_id]

        if comp_id in self.__ext_comp_ids:
            return [i for i in self.extras if i['comp_id'] == comp_id]

        return []

    def getMaxAmbigCodeWoSetId(self, comp_id, atom_id):
        """ Return maximum ambiguity code of a given atom that does not require declaration of ambiguity set ID.
            @return: one of (1, 2, 3), 0 for not found
        """

        if comp_id not in self.__std_comp_ids:
            self.loadOtherStatFromCsvFiles(comp_id)

        if comp_id not in self.__all_comp_ids:
            self.__appendExtraFromCcd(comp_id)

        try:

            d = next(i['desc'] for i in self.__get(comp_id) if i['atom_id'] == atom_id)

            if 'geminal' in d:
                return 2

            if d == 'aroma-opposite':
                return 3

            return 1

        except StopIteration:
            return 0

    def getGeminalAtom(self, comp_id, atom_id):
        """ Return geminal or aromatic opposite atom of a given atom.
        """

        if comp_id not in self.__std_comp_ids:
            self.loadOtherStatFromCsvFiles(comp_id)

        if comp_id not in self.__all_comp_ids:
            self.__appendExtraFromCcd(comp_id)

        cs_stat = self.__get(comp_id)

        try:

            d = next(i['desc'] for i in cs_stat if i['atom_id'] == atom_id)

            if d == 'methyl-geminal' and atom_id[0] == 'H':
                return next(i['atom_id'] for i in cs_stat
                            if i['desc'] == d and i['atom_id'] != atom_id and i['atom_id'][:-2] == atom_id[:-2] and i['atom_id'][-1] == atom_id[-1])

            if 'geminal' in d or d == 'aroma-opposite':

                if not atom_id.endswith("'"):
                    return next(i['atom_id'] for i in cs_stat
                                if i['desc'] == d and i['atom_id'] != atom_id and i['atom_id'][:-1] == atom_id[:-1])

                if atom_id.endswith("''"):
                    return next(i['atom_id'] for i in cs_stat
                                if i['desc'] == d and i['atom_id'] != atom_id and i['atom_id'] == atom_id[:-1])

                return next(i['atom_id'] for i in cs_stat
                            if i['desc'] == d and i['atom_id'] != atom_id and i['atom_id'] == atom_id + "'")

            return None

        except StopIteration:
            return None

    def getAllAtoms(self, comp_id, excl_minor_atom=False, primary=False):
        """ Return all atoms of a given comp_id.
        """

        if comp_id not in self.__std_comp_ids:
            self.loadOtherStatFromCsvFiles(comp_id)

        if comp_id not in self.__all_comp_ids:
            self.__appendExtraFromCcd(comp_id)

        cs_stat = self.__get(comp_id)

        if comp_id in self.__std_comp_ids or primary:
            return [i['atom_id'] for i in cs_stat if
                    (not excl_minor_atom or (excl_minor_atom and i['primary']))]

        return [i['atom_id'] for i in cs_stat if
                (not excl_minor_atom or 'secondary' not in i or (excl_minor_atom and i['secondary']))]

    def getBackBoneAtoms(self, comp_id, excl_minor_atom=False, polypeptide_like=False, polynucleotide_like=False, carbohydrates_like=False):
        """ Return backbone atoms of a given comp_id.
        """

        if comp_id not in self.__std_comp_ids:
            self.loadOtherStatFromCsvFiles(comp_id)

        if comp_id not in self.__all_comp_ids:
            self.__appendExtraFromCcd(comp_id)

        if polypeptide_like is False and polynucleotide_like is False and carbohydrates_like is False:
            polypeptide_like, polynucleotide_like, carbohydrates_like = self.getTypeOfCompId(comp_id)

        cs_stat = self.__get(comp_id)

        if comp_id in self.__aa_comp_ids:
            return [i['atom_id'] for i in cs_stat
                    if i['atom_id'] in ('C', 'CA', 'CB', 'H', 'HA', 'HA2', 'HA3', 'N') and (not excl_minor_atom or (excl_minor_atom and i['primary']))]

        if comp_id in self.__dna_comp_ids:
            return [i['atom_id'] for i in cs_stat
                    if i['atom_id'] in ("C1'", "C2'", "C3'", "C4'", "C5'",
                                        "H1'", "H2'", "H2''", "H3'", "H4'",
                                        "H5'", "H5''",
                                        'P') and (not excl_minor_atom or (excl_minor_atom and i['primary']))]

        if comp_id in self.__rna_comp_ids:
            return [i['atom_id'] for i in cs_stat
                    if i['atom_id'] in ("C1'", "C2'", "C3'", "C4'", "C5'",
                                        "H1'", "H2'", "H3'", "H4'", "H5'", "H5''", "HO2'",
                                        'P') and (not excl_minor_atom or (excl_minor_atom and i['primary']))]

        if polypeptide_like:
            return [i['atom_id'] for i in cs_stat
                    if i['atom_id'] in ('C', 'CA', 'CB', 'H', 'HA', 'HA2', 'HA3', 'N') and (not excl_minor_atom or (excl_minor_atom and i['primary']))]

        if polynucleotide_like:
            return [i['atom_id'] for i in cs_stat
                    if i['atom_id'] in ("C1'", "C2'", "C3'", "C4'", "C5'", "H1'", "H2'", "H2''", "H3'", "H4'", "H5'", "H5''",
                                        'P') and (not excl_minor_atom or 'secondary' not in i or (excl_minor_atom and i['secondary']))]

        if carbohydrates_like:
            return [i['atom_id'] for i in cs_stat
                    if i['atom_id'] in ('C1', 'C2', 'C3', 'C4', 'C5', 'C6', 'H61', 'H62') and (not excl_minor_atom or 'secondary' not in i or (excl_minor_atom and i['secondary']))]

        return []

    def getAromaticAtoms(self, comp_id, excl_minor_atom=False, primary=False):
        """ Return aromatic atoms of a given comp_id.
        """

        if comp_id not in self.__std_comp_ids:
            self.loadOtherStatFromCsvFiles(comp_id)

        if comp_id not in self.__all_comp_ids:
            self.__appendExtraFromCcd(comp_id)

        cs_stat = self.__get(comp_id)

        if comp_id in self.__std_comp_ids or primary:
            return [i['atom_id'] for i in cs_stat
                    if 'aroma' in i['desc'] and (not excl_minor_atom or (excl_minor_atom and i['primary']))]

        return [i['atom_id'] for i in cs_stat
                if 'aroma' in i['desc'] and (not excl_minor_atom or 'secondary' not in i or (excl_minor_atom and i['secondary']))]

    def getMethylAtoms(self, comp_id, excl_minor_atom=False, primary=False):
        """ Return atoms in methyl group of a given comp_id.
        """

        if comp_id not in self.__std_comp_ids:
            self.loadOtherStatFromCsvFiles(comp_id)

        if comp_id not in self.__all_comp_ids:
            self.__appendExtraFromCcd(comp_id)

        cs_stat = self.__get(comp_id)

        if comp_id in self.__std_comp_ids or primary:
            return [i['atom_id'] for i in cs_stat
                    if 'methyl' in i['desc'] and (not excl_minor_atom or (excl_minor_atom and i['primary']))]

        return [i['atom_id'] for i in cs_stat
                if 'methyl' in i['desc'] and (not excl_minor_atom or 'secondary' not in i or (excl_minor_atom and i['secondary']))]

    def getRepresentativeMethylProtons(self, comp_id, excl_minor_atom=False, primary=False):
        """ Return representative protons in methyl group of a given comp_id.
        """

        ends_w_num = [a for a in self.getMethylAtoms(comp_id, excl_minor_atom, primary) if a.startswith('H') and a[-1].isdigit()]
        ends_w_alp = [a for a in self.getMethylAtoms(comp_id, excl_minor_atom, primary) if a.startswith('H') and not a[-1].isdigit()]

        atm_list = []

        if len(ends_w_num) > 0:
            atm_list.extend([a for a in ends_w_num if a.endswith('1')])

        if len(ends_w_alp) > 0:
            min_len = min([len(a) for a in ends_w_alp])
            atm_list.extend([a for a in ends_w_alp if len(a) == min_len])

        return atm_list

    def getNonRepresentativeMethylProtons(self, comp_id, excl_minor_atom=False, primary=False):
        """ Return non-representative protons in methyl group of a given comp_id.
        """

        rep_list = self.getRepresentativeMethylProtons(comp_id, excl_minor_atom, primary)

        return [a for a in self.getMethylAtoms(comp_id, excl_minor_atom, primary) if a.startswith('H') and a not in rep_list]

    def getSideChainAtoms(self, comp_id, excl_minor_atom=False, polypeptide_like=False, polynucleotide_like=False, carbohydrates_like=False):
        """ Return sidechain atoms of a given comp_id.
        """

        if comp_id not in self.__std_comp_ids:
            self.loadOtherStatFromCsvFiles(comp_id)

        if comp_id not in self.__all_comp_ids:
            self.__appendExtraFromCcd(comp_id)

        if polypeptide_like is False and polynucleotide_like is False and carbohydrates_like is False:
            polypeptide_like, polynucleotide_like, carbohydrates_like = self.getTypeOfCompId(comp_id)

        bb_atoms = self.getBackBoneAtoms(comp_id, excl_minor_atom, polypeptide_like, polynucleotide_like, carbohydrates_like)

        try:
            if polypeptide_like:
                bb_atoms.remove('CB')
        except ValueError:
            pass

        cs_stat = self.__get(comp_id)

        if comp_id in self.__std_comp_ids or polypeptide_like:
            return [i['atom_id'] for i in cs_stat
                    if i['atom_id'] not in bb_atoms and (not excl_minor_atom or (excl_minor_atom and i['primary']))]

        return [i['atom_id'] for i in cs_stat
                if i['atom_id'] not in bb_atoms and (not excl_minor_atom or 'secondary' not in i or (excl_minor_atom and i['secondary']))]

    def getPseudoAtoms(self, comp_id, excl_minor_atom=False, primary=False):
        """ Return all pseudo atoms of a give comp_id.
        """

        if comp_id not in self.__std_comp_ids:
            self.loadOtherStatFromCsvFiles(comp_id)

        if comp_id not in self.__all_comp_ids:
            self.__appendExtraFromCcd(comp_id)

        cs_stat = self.__get(comp_id)

        if comp_id in self.__std_comp_ids or primary:
            return [i['atom_id'] for i in cs_stat
                    if (('methyl' in i['desc'] and i['atom_id'][0] == 'H') or 'geminal' in i['desc'] or i['desc'] == 'aroma-opposite')
                    and (not excl_minor_atom or (excl_minor_atom and i['primary']))]

        return [i['atom_id'] for i in cs_stat
                if (('methyl' in i['desc'] and i['atom_id'][0] == 'H') or 'geminal' in i['desc'] or i['desc'] == 'aroma-opposite')
                and (not excl_minor_atom or 'secondary' not in i or (excl_minor_atom and i['secondary']))]

    def loadStatFromCsvFiles(self):
        """ Load all BMRB chemical shift statistics from CSV files.
        """

        csv_files = (self.stat_dir + 'aa_filt.csv', self.stat_dir + 'aa_full.csv',
                     self.stat_dir + 'dna_filt.csv', self.stat_dir + 'dna_full.csv',
                     self.stat_dir + 'rna_filt.csv', self.stat_dir + 'rna_full.csv',
                     self.stat_dir + 'others.csv')

        if any(not os.path.exists(csv_file) for csv_file in csv_files):
            return False

        self.aa_filt = self.loadStatFromCsvFile(self.stat_dir + 'aa_filt.csv', self.aa_threshold)
        self.aa_full = self.loadStatFromCsvFile(self.stat_dir + 'aa_full.csv', self.aa_threshold)

        self.dna_filt = self.loadStatFromCsvFile(self.stat_dir + 'dna_filt.csv', self.na_threshold)
        self.dna_full = self.loadStatFromCsvFile(self.stat_dir + 'dna_full.csv', self.na_threshold)

        self.rna_filt = self.loadStatFromCsvFile(self.stat_dir + 'rna_filt.csv', self.na_threshold)
        self.rna_full = self.loadStatFromCsvFile(self.stat_dir + 'rna_full.csv', self.na_threshold)

        if not self.lazy_others:
            self.others = self.loadStatFromCsvFile(self.stat_dir + 'others.csv', self.aa_threshold, self.na_threshold)

        self.__updateCompIdSet()

        return True

    def loadOtherStatFromCsvFiles(self, comp_id_interest=None):
        """ Load all BMRB chemical shift statistics from CSV files.
        """

        if not self.lazy_others:
            return True

        if comp_id_interest is None:
            self.others = self.loadStatFromCsvFile(self.stat_dir + 'others.csv', self.aa_threshold, self.na_threshold)
            self.__updateCompIdSet()

        elif comp_id_interest not in self.__all_comp_ids and comp_id_interest not in self.__not_comp_ids:
            stat = self.loadStatFromCsvFile(self.stat_dir + 'others.csv', self.aa_threshold, self.na_threshold, comp_id_interest)
            if len(stat) > 0:
                self.others.extend(stat)
                self.__updateCompIdSet()
            else:
                self.__not_comp_ids.add(comp_id_interest)

        return True

    def loadStatFromCsvFile(self, file_name, primary_th, secondary_th=None, comp_id_interest=None):
        """ Load BMRB chemical shift statistics from a given CSV file.
        """

        atm_list = []

        with open(file_name, 'r', encoding='UTF-8') as ifp:
            reader = csv.DictReader(ifp)

            for row in reader:

                comp_id = row['comp_id']

                if comp_id_interest is not None and comp_id != comp_id_interest:
                    continue

                if not self.__ccU.updateChemCompDict(comp_id):
                    continue

                _atom_id = row['atom_id']

                # methyl proton group
                if _atom_id.startswith('M'):
                    _atom_id = re.sub(r'^M', 'H', _atom_id)

                    for i in range(1, 4):
                        _row = {}
                        _row['comp_id'] = comp_id
                        _row['atom_id'] = _atom_id + str(i)

                        if not self.__checkAtomNomenclature(_row['atom_id']):
                            continue

                        _row['count'] = int(row['count'])
                        _row['avg'] = float(row['avg'])
                        try:
                            _row['std'] = float(row['std'])
                        except ValueError:
                            _row['std'] = None
                        _row['min'] = float(row['min'])
                        _row['max'] = float(row['max'])
                        _row['desc'] = 'methyl'
                        _row['primary'] = False
                        _row['norm_freq'] = None

                        atm_list.append(_row)

                elif comp_id == 'HEM' and re.match(r'^HM[A-D]$', _atom_id) is not None:  # others.csv dependent code

                    for i in ['', 'A', 'B']:
                        _row = {}
                        _row['comp_id'] = comp_id
                        _row['atom_id'] = _atom_id + i

                        if not self.__checkAtomNomenclature(_row['atom_id']):
                            continue

                        _row['count'] = int(row['count'])
                        _row['avg'] = float(row['avg'])
                        try:
                            _row['std'] = float(row['std'])
                        except ValueError:
                            _row['std'] = None
                        _row['min'] = float(row['min'])
                        _row['max'] = float(row['max'])
                        _row['desc'] = 'methyl'
                        _row['primary'] = False
                        _row['norm_freq'] = None

                        atm_list.append(_row)

                elif comp_id == 'HEB' and (re.match(r'^HM[A-D]1$', _atom_id) is not None or _atom_id == 'HBB1'):  # others.csv dependent code

                    for i in range(1, 4):
                        _row = {}
                        _row['comp_id'] = comp_id
                        _row['atom_id'] = _atom_id[:-1] + str(i)

                        if not self.__checkAtomNomenclature(_row['atom_id']):
                            continue

                        _row['count'] = int(row['count'])
                        _row['avg'] = float(row['avg'])
                        try:
                            _row['std'] = float(row['std'])
                        except ValueError:
                            _row['std'] = None
                        _row['min'] = float(row['min'])
                        _row['max'] = float(row['max'])
                        _row['desc'] = 'methyl'
                        _row['primary'] = False
                        _row['norm_freq'] = None

                        atm_list.append(_row)

                elif comp_id == 'HEC' and (re.match(r'^HM[A-D]$', _atom_id) is not None or re.match(r'^HB[BC]$', _atom_id) is not None):  # others.csv dependent code

                    for i in range(1, 4):
                        _row = {}
                        _row['comp_id'] = comp_id
                        _row['atom_id'] = _atom_id + str(i)

                        if not self.__checkAtomNomenclature(_row['atom_id']):
                            continue

                        _row['count'] = int(row['count'])
                        _row['avg'] = float(row['avg'])
                        try:
                            _row['std'] = float(row['std'])
                        except ValueError:
                            _row['std'] = None
                        _row['min'] = float(row['min'])
                        _row['max'] = float(row['max'])
                        _row['desc'] = 'methyl'
                        _row['primary'] = False
                        _row['norm_freq'] = None

                        atm_list.append(_row)

                # geminal proton group
                elif _atom_id.startswith('Q'):
                    _atom_id = re.sub(r'^Q', 'H', _atom_id)

                    for i in range(1, 4):
                        _row = {}
                        _row['comp_id'] = comp_id
                        _row['atom_id'] = _atom_id + str(i)

                        if not self.__checkAtomNomenclature(_row['atom_id']):
                            continue

                        _row['count'] = int(row['count'])
                        _row['avg'] = float(row['avg'])
                        try:
                            _row['std'] = float(row['std'])
                        except ValueError:
                            _row['std'] = None
                        _row['min'] = float(row['min'])
                        _row['max'] = float(row['max'])
                        _row['desc'] = 'methyl'
                        _row['primary'] = False
                        _row['norm_freq'] = None

                        atm_list.append(_row)

                elif not((comp_id == 'HEM' and re.match(r'^HM[A-D][AB]$', _atom_id) is not None)
                         or (comp_id == 'HEB' and (re.match(r'^HM[A-D][23]$', _atom_id) is not None or re.match(r'^HBB[23]', _atom_id) is not None))
                         or (comp_id == 'HEC' and (re.match(r'^HM[A-D][123]$', _atom_id) is not None or re.match(r'^HB[BC][123]$', _atom_id) is not None))):
                    _row = {}
                    _row['comp_id'] = comp_id
                    _row['atom_id'] = _atom_id

                    if not self.__checkAtomNomenclature(_row['atom_id']):
                        continue

                    _row['count'] = int(row['count'])
                    _row['avg'] = float(row['avg'])
                    try:
                        _row['std'] = float(row['std'])
                    except ValueError:
                        _row['std'] = None
                    _row['min'] = float(row['min'])
                    _row['max'] = float(row['max'])
                    _row['desc'] = 'isolated'
                    _row['primary'] = False
                    _row['norm_freq'] = None

                    atm_list.append(_row)

        comp_ids = set(i['comp_id'] for i in atm_list)

        if secondary_th is not None:  # extract rest of atoms for non-standard residues

            for comp_id in comp_ids:

                if self.__ccU.updateChemCompDict(comp_id):

                    for a in self.__ccU.lastAtomList:

                        if a[self.__ccU.ccaLeavingAtomFlag] == 'Y' or a[self.__ccU.ccaTypeSymbol] not in ('H', 'C', 'N', 'P'):
                            continue

                        if not any(i for i in atm_list if i['comp_id'] == comp_id and i['atom_id'] == a[self.__ccU.ccaAtomId]):

                            _row = {}
                            _row['comp_id'] = comp_id
                            _row['atom_id'] = a[self.__ccU.ccaAtomId]
                            _row['desc'] = 'isolated'
                            _row['primary'] = False
                            _row['norm_freq'] = None
                            _row['count'] = 0

                            atm_list.append(_row)

        self.__detectMethylProtonFromAtomNomenclature(comp_ids, atm_list)
        self.__detectGeminalProtonFromAtomNomenclature(comp_ids, atm_list)

        self.__detectGeminalCarbon(comp_ids, atm_list)
        self.__detectGeminalNitrogen(comp_ids, atm_list)

        self.__detectMajorResonance(comp_ids, atm_list, primary_th, secondary_th)

        return atm_list

    def __appendExtraFromCcd(self, comp_id):
        """ Append atom list as extra residue for a given comp_id.
        """

        if comp_id in self.__all_comp_ids or comp_id in self.__ext_comp_ids or not self.__ccU.updateChemCompDict(comp_id):
            return

        atm_list = []

        for a in self.__ccU.lastAtomList:

            if a[self.__ccU.ccaLeavingAtomFlag] == 'Y' or a[self.__ccU.ccaTypeSymbol] not in ('H', 'C', 'N', 'P'):
                continue

            _row = {}
            _row['comp_id'] = comp_id
            _row['atom_id'] = a[self.__ccU.ccaAtomId]
            _row['desc'] = 'isolated'
            _row['primary'] = False
            _row['norm_freq'] = None

            atm_list.append(_row)

        self.__ext_comp_ids.add(comp_id)

        if len(atm_list) == 0:
            return

        comp_ids = [comp_id]

        self.__detectMethylProtonFromAtomNomenclature(comp_ids, atm_list)
        self.__detectGeminalProtonFromAtomNomenclature(comp_ids, atm_list)

        self.__detectGeminalCarbon(comp_ids, atm_list)
        self.__detectGeminalNitrogen(comp_ids, atm_list)

        self.extras.extend(atm_list)

    def __checkAtomNomenclature(self, atom_id):
        """ Check atom nomenclature.
        """

        if any(a[self.__ccU.ccaAtomId] for a in self.__ccU.lastAtomList
               if a[self.__ccU.ccaAtomId] == atom_id and a[self.__ccU.ccaLeavingAtomFlag] != 'Y'):
            return True

        if self.__verbose:
            self.__lfh.write(f"+BMRBChemShiftStat.__checkAtomNomenclature() ++ Error  - Invalid atom nomenclature {atom_id}, comp_id {self.__ccU.lastCompId}\n")

        return False

    def __detectMethylProtonFromAtomNomenclature(self, comp_ids, atm_list):
        """ Detect methyl proton from atom nomenclature.
        """

        for comp_id in comp_ids:
            _list = [i for i in atm_list if i['comp_id'] == comp_id]

            h_list = [i for i in _list if i['atom_id'].startswith('H') and i['desc'] == 'isolated']

            if self.__ccU.updateChemCompDict(comp_id):
                c_h_bonds = collections.Counter([b[self.__ccU.ccbAtomId1] for b in self.__ccU.lastBonds
                                                 if b[self.__ccU.ccbAtomId1].startswith('C') and b[self.__ccU.ccbAtomId2].startswith('H')])

                for k, v in c_h_bonds.items():
                    if v == 3:

                        for i in _list:
                            if i['atom_id'] == k:
                                i['desc'] = 'methyl'

                        for i in h_list:
                            atom_id = i['atom_id']
                            if any(b for b in self.__ccU.lastBonds
                                   if b[self.__ccU.ccbAtomId1] == k and b[self.__ccU.ccbAtomId2] == atom_id):
                                i['desc'] = 'methyl'

            else:
                h_1 = [i['atom_id'][:-1] for i in h_list if i['atom_id'].endswith('1')]
                h_2 = [i['atom_id'][:-1] for i in h_list if i['atom_id'].endswith('2')]
                h_3 = [i['atom_id'][:-1] for i in h_list if i['atom_id'].endswith('3')]
                h_4 = [i['atom_id'][:-1] for i in h_list if i['atom_id'].endswith('4')]

                h_common = set(h_1) & set(h_2) & set(h_3) - set(h_4)

                for h in h_common:
                    for i in h_list:
                        atom_id = i['atom_id']
                        if atom_id in (h + '1', h + '2', h + '3'):
                            i['desc'] = 'methyl'

    def __detectGeminalProtonFromAtomNomenclature(self, comp_ids, atm_list):
        """ Detect geminal proton from atom nomenclature.
        """

        for comp_id in comp_ids:
            _list = [i for i in atm_list if i['comp_id'] == comp_id]

            h_list = [i for i in _list if i['atom_id'].startswith('H') and i['desc'] == 'isolated']

            if self.__ccU.updateChemCompDict(comp_id):
                aro_list = [a[self.__ccU.ccaAtomId] for a in self.__ccU.lastAtomList
                            if a[self.__ccU.ccaAromaticFlag] == 'Y']

                for i in _list:
                    if i['atom_id'] in aro_list:
                        i['desc'] = 'aroma'

                for aro in aro_list:
                    for i in h_list:
                        atom_id = i['atom_id']
                        if any(b for b in self.__ccU.lastBonds
                               if b[self.__ccU.ccbAtomId1] == aro and b[self.__ccU.ccbAtomId2] == atom_id):
                            i['desc'] = 'aroma'

                leaving_atom_list = [a[self.__ccU.ccaAtomId] for a in self.__ccU.lastAtomList
                                     if a[self.__ccU.ccaLeavingAtomFlag] == 'Y']

                cn_h_bonds = collections.Counter([b[self.__ccU.ccbAtomId1] for b in self.__ccU.lastBonds
                                                  if b[self.__ccU.ccbAtomId2].startswith('H') and b[self.__ccU.ccbAtomId2] not in leaving_atom_list])

                h_list = [i for i in _list if i['atom_id'].startswith('H') and i['desc'] == 'isolated']

                for k, v in cn_h_bonds.items():
                    if v == 2:
                        for i in h_list:
                            atom_id = i['atom_id']
                            if any(b for b in self.__ccU.lastBonds
                                   if b[self.__ccU.ccbAtomId1] == k and b[self.__ccU.ccbAtomId2] == atom_id):
                                i['desc'] = 'geminal'

                h_list = [i for i in _list if i['atom_id'].startswith('H') and i['desc'] == 'aroma']

                hvy_c_list = []

                pair = 0
                for h_1 in h_list:
                    if h_1['atom_id'][-1] in ('1', '2', '3'):
                        hvy_1 = next(b[self.__ccU.ccbAtomId1] for b in self.__ccU.lastBonds
                                     if b[self.__ccU.ccbAtomId2] == h_1['atom_id'])
                        for h_2 in h_list:
                            if h_2['atom_id'][-1] in ('1', '2', '3') and h_list.index(h_1) < h_list.index(h_2):
                                hvy_2 = next(b[self.__ccU.ccbAtomId1] for b in self.__ccU.lastBonds
                                             if b[self.__ccU.ccbAtomId2] == h_2['atom_id'])
                                if hvy_1[:-1] == hvy_2[:-1]:
                                    hvy_1_c = set(b[self.__ccU.ccbAtomId1] for b in self.__ccU.lastBonds
                                                  if b[self.__ccU.ccbAromaticFlag] == 'Y' and b[self.__ccU.ccbAtomId2] == hvy_1) |\
                                        set(b[self.__ccU.ccbAtomId2] for b in self.__ccU.lastBonds
                                            if b[self.__ccU.ccbAromaticFlag] == 'Y' and b[self.__ccU.ccbAtomId1] == hvy_1)
                                    hvy_2_c = set(b[self.__ccU.ccbAtomId1] for b in self.__ccU.lastBonds
                                                  if b[self.__ccU.ccbAromaticFlag] == 'Y' and b[self.__ccU.ccbAtomId2] == hvy_2) |\
                                        set(b[self.__ccU.ccbAtomId2] for b in self.__ccU.lastBonds
                                            if b[self.__ccU.ccbAromaticFlag] == 'Y' and b[self.__ccU.ccbAtomId1] == hvy_2)
                                    set_hvy_c = hvy_1_c & hvy_2_c
                                    if len(set_hvy_c) == 1:
                                        for hvy_c in set_hvy_c:
                                            hvy_c_list.append(hvy_c)
                                        pair += 1

                if pair > 0 and pair % 2 == 0:
                    hvy_c_set_in_ring = set()
                    for hvy_c_1 in hvy_c_list:
                        for hvy_c_2 in hvy_c_list:
                            if hvy_c_1 < hvy_c_2:
                                hvy_set_1 = set(b[self.__ccU.ccbAtomId1] for b in self.__ccU.lastBonds
                                                if b[self.__ccU.ccbAromaticFlag] == 'Y' and b[self.__ccU.ccbAtomId2] == hvy_c_1) |\
                                    set(b[self.__ccU.ccbAtomId2] for b in self.__ccU.lastBonds
                                        if b[self.__ccU.ccbAromaticFlag] == 'Y' and b[self.__ccU.ccbAtomId1] == hvy_c_1)
                                hvy_set_2 = set(b[self.__ccU.ccbAtomId1] for b in self.__ccU.lastBonds
                                                if b[self.__ccU.ccbAromaticFlag] == 'Y' and b[self.__ccU.ccbAtomId2] == hvy_c_2) |\
                                    set(b[self.__ccU.ccbAtomId2] for b in self.__ccU.lastBonds
                                        if b[self.__ccU.ccbAromaticFlag] == 'Y' and b[self.__ccU.ccbAtomId1] == hvy_c_2)

                                in_ring = False
                                for hvy_1 in hvy_set_1:
                                    if in_ring:
                                        break
                                    for hvy_2 in hvy_set_2:
                                        if in_ring:
                                            break
                                        if any(b for b in self.__ccU.lastBonds
                                               if b[self.__ccU.ccbAromaticFlag] == 'Y' and b[self.__ccU.ccbAtomId1] == hvy_1 and b[self.__ccU.ccbAtomId2] == hvy_2) or\
                                           any(b for b in self.__ccU.lastBonds
                                               if b[self.__ccU.ccbAromaticFlag] == 'Y' and b[self.__ccU.ccbAtomId1] == hvy_2 and b[self.__ccU.ccbAtomId2] == hvy_1):
                                            in_ring = True
                                if in_ring:
                                    hvy_c_set_in_ring.add(hvy_c_1)
                                    hvy_c_set_in_ring.add(hvy_c_2)

                    for h_1 in h_list:
                        if h_1['atom_id'][-1] in ('1', '2', '3'):
                            hvy_1 = next(b[self.__ccU.ccbAtomId1] for b in self.__ccU.lastBonds
                                         if b[self.__ccU.ccbAtomId2] == h_1['atom_id'])
                            for h_2 in h_list:
                                if h_2['atom_id'][-1] in ('1', '2', '3') and h_list.index(h_1) < h_list.index(h_2):
                                    hvy_2 = next(b[self.__ccU.ccbAtomId1] for b in self.__ccU.lastBonds
                                                 if b[self.__ccU.ccbAtomId2] == h_2['atom_id'])
                                    if hvy_1[:-1] == hvy_2[:-1]:
                                        hvy_1_c = set(b[self.__ccU.ccbAtomId1] for b in self.__ccU.lastBonds
                                                      if b[self.__ccU.ccbAromaticFlag] == 'Y' and b[self.__ccU.ccbAtomId2] == hvy_1) |\
                                            set(b[self.__ccU.ccbAtomId2] for b in self.__ccU.lastBonds
                                                if b[self.__ccU.ccbAromaticFlag] == 'Y' and b[self.__ccU.ccbAtomId1] == hvy_1)
                                        hvy_2_c = set(b[self.__ccU.ccbAtomId1] for b in self.__ccU.lastBonds
                                                      if b[self.__ccU.ccbAromaticFlag] == 'Y' and b[self.__ccU.ccbAtomId2] == hvy_2) |\
                                            set(b[self.__ccU.ccbAtomId2] for b in self.__ccU.lastBonds
                                                if b[self.__ccU.ccbAromaticFlag] == 'Y' and b[self.__ccU.ccbAtomId1] == hvy_2)
                                        if len(hvy_1_c & hvy_2_c & hvy_c_set_in_ring) > 0:
                                            h_1['desc'] = 'aroma-opposite'
                                            h_2['desc'] = 'aroma-opposite'
                                            for i in _list:
                                                if i['atom_id'] == hvy_1 or i['atom_id'] == hvy_2:
                                                    i['desc'] = 'aroma-opposite'

            else:
                h_1 = [i['atom_id'][:-1] for i in h_list if i['atom_id'].endswith('1')]
                h_2 = [i['atom_id'][:-1] for i in h_list if i['atom_id'].endswith('2')]
                h_3 = [i['atom_id'][:-1] for i in h_list if i['atom_id'].endswith('3')]

                c_list = [i for i in _list if i['atom_id'].startswith('C')]

                c_1 = ['H' + i['atom_id'][1:-1] for i in c_list if i['atom_id'].endswith('1')]
                c_2 = ['H' + i['atom_id'][1:-1] for i in c_list if i['atom_id'].endswith('2')]
                c_3 = ['H' + i['atom_id'][1:-1] for i in c_list if i['atom_id'].endswith('3')]

                n_list = [i for i in _list if i['atom_id'].startswith('N')]

                n_1 = ['H' + i['atom_id'][1:-1] for i in n_list if i['atom_id'].endswith('1')]
                n_2 = ['H' + i['atom_id'][1:-1] for i in n_list if i['atom_id'].endswith('2')]
                n_3 = ['H' + i['atom_id'][1:-1] for i in n_list if i['atom_id'].endswith('3')]

                h_common = set(h_1) & set(h_2) - set(h_3)
                cn_common = set(c_1) & set(c_2) | set(c_1) & set(n_2) | set(n_1) & set(c_2)

                for h in h_common:
                    for i in h_list:
                        atom_id = i['atom_id']
                        if atom_id in (h + '1', h + '2'):
                            atom_id = 'N' + i['atom_id'][1:]
                            if not any(n for n in n_list if n['atom_id'] == atom_id):
                                i['desc'] = 'aroma' if h in cn_common and i['avg'] > 5.0 else 'geminal'

                h_common = set(h_2) & set(h_3) - set(h_1)
                cn_common = set(c_2) & set(c_3) | set(c_2) & set(n_3) | set(n_2) & set(c_3)

                for h in h_common:
                    for i in h_list:
                        atom_id = i['atom_id']
                        if atom_id in (h + '2', h + '3'):
                            atom_id = 'N' + i['atom_id'][1:]
                            if not any(n for n in n_list if n['atom_id'] == atom_id):
                                i['desc'] = 'aroma' if h in cn_common and i['avg'] > 5.0 else 'geminal'

                h_list = [i for i in _list if i['atom_id'].startswith('H') and i['desc'] == 'isolated']

                for h in h_list:
                    if h['avg'] > 5.0:
                        atom_id = 'C' + h['atom_id'][1:]
                        if any(c for c in c_list if c['atom_id'] == atom_id and c['avg'] > 95.0 and c['avg'] < 170.0):
                            h['desc'] = 'aroma'

                h_list = [i for i in _list if i['atom_id'].startswith('H') and i['desc'] == 'isolated']

                h_c = [i['atom_id'][:-1] for i in h_list if i['atom_id'].endswith("'") and not i['atom_id'].endswith("''")]
                h_cc = [i['atom_id'][:-2] for i in h_list if i['atom_id'].endswith("''")]

                c_c = ['H' + i['atom_id'][1:-1] for i in c_list if i['atom_id'].endswith("'") and not i['atom_id'].endswith("''")]
                c_cc = ['H' + i['atom_id'][1:-2] for i in c_list if i['atom_id'].endswith("''")]

                h_common = set(h_c) & set(h_cc) & set(c_c) - set(c_cc)

                for h in h_common:
                    for i in h_list:
                        atom_id = i['atom_id']
                        if atom_id in (h + "'", h + "''"):
                            atom_id = 'N' + i['atom_id'][1:]
                            if not any(n for n in n_list if n['atom_id'] == atom_id):
                                i['desc'] = 'geminal'

                h_list = [i for i in _list if i['atom_id'].startswith('H') and i['desc'] == 'aroma']

                h_1 = [i['atom_id'][:-1] for i in h_list if i['atom_id'].endswith('1')]
                h_2 = [i['atom_id'][:-1] for i in h_list if i['atom_id'].endswith('2')]
                h_3 = [i['atom_id'][:-1] for i in h_list if i['atom_id'].endswith('3')]

                h_common = set(h_1) & set(h_2)

                if len(h_common) > 0 and len(h_common) % 2 == 0:
                    for h in h_common:
                        for i in h_list:
                            atom_id = i['atom_id']
                            if atom_id in (h + '1', h + '2'):
                                i['desc'] = 'aroma-opposite'

                h_common = set(h_2) & set(h_3)

                if len(h_common) > 0 and len(h_common) % 2 == 0:
                    for h in h_common:
                        for i in h_list:
                            atom_id = i['atom_id']
                            if atom_id in (h + '2', h + '3'):
                                i['desc'] = 'aroma-opposite'

    def __detectGeminalCarbon(self, comp_ids, atm_list):
        """ Detect geminal carbon from atom nomenclature.
        """

        for comp_id in comp_ids:
            _list = [i for i in atm_list if i['comp_id'] == comp_id]

            if self.__ccU.updateChemCompDict(comp_id):
                methyl_c_list = [i['atom_id'] for i in _list if i['atom_id'].startswith('C') and i['desc'] == 'methyl']

                for methyl_c_1 in methyl_c_list:
                    for methyl_c_2 in methyl_c_list:
                        if methyl_c_list.index(methyl_c_1) < methyl_c_list.index(methyl_c_2):
                            hvy_1_c = set(b[self.__ccU.ccbAtomId2] for b in self.__ccU.lastBonds
                                          if b[self.__ccU.ccbAtomId1] == methyl_c_1 and not b[self.__ccU.ccbAtomId2].startswith('H')) |\
                                set(b[self.__ccU.ccbAtomId1] for b in self.__ccU.lastBonds
                                    if b[self.__ccU.ccbAtomId2] == methyl_c_1 and not b[self.__ccU.ccbAtomId1].startswith('H'))
                            hvy_2_c = set(b[self.__ccU.ccbAtomId2] for b in self.__ccU.lastBonds
                                          if b[self.__ccU.ccbAtomId1] == methyl_c_2 and not b[self.__ccU.ccbAtomId2].startswith('H')) |\
                                set(b[self.__ccU.ccbAtomId1] for b in self.__ccU.lastBonds
                                    if b[self.__ccU.ccbAtomId2] == methyl_c_2 and not b[self.__ccU.ccbAtomId1].startswith('H'))
                            hvy_common = hvy_1_c & hvy_2_c
                            if len(hvy_common) > 0:
                                for hvy_c in hvy_common:
                                    v = len([b for b in self.__ccU.lastBonds
                                             if b[self.__ccU.ccbAtomId1] == hvy_c and b[self.__ccU.ccbAtomId2] in methyl_c_list]) +\
                                        len([b for b in self.__ccU.lastBonds
                                             if b[self.__ccU.ccbAtomId2] == hvy_c and b[self.__ccU.ccbAtomId1] in methyl_c_list])

                                    if v == 2:
                                        for i in _list:
                                            if i['atom_id'] == methyl_c_1 or i['atom_id'] == methyl_c_2:
                                                i['desc'] = 'methyl-geminal'

                                                for methyl_h in [b[self.__ccU.ccbAtomId2] for b in self.__ccU.lastBonds
                                                                 if b[self.__ccU.ccbAtomId1] == methyl_c_1 and b[self.__ccU.ccbAtomId2].startswith('H')]:
                                                    for j in _list:
                                                        if j['atom_id'] == methyl_h:
                                                            j['desc'] = 'methyl-geminal'

                                                for methyl_h in [b[self.__ccU.ccbAtomId2] for b in self.__ccU.lastBonds
                                                                 if b[self.__ccU.ccbAtomId1] == methyl_c_2 and b[self.__ccU.ccbAtomId2].startswith('H')]:
                                                    for j in _list:
                                                        if j['atom_id'] == methyl_h:
                                                            j['desc'] = 'methyl-geminal'

            else:
                methyl_list = ['C' + i['atom_id'][1:-1] for i in _list
                               if i['atom_id'].startswith('H') and i['desc'] == 'methyl' and i['atom_id'].endswith('1')]

                methyl_1 = [i[:-1] for i in methyl_list if i.endswith('1')]
                methyl_2 = [i[:-1] for i in methyl_list if i.endswith('2')]
                methyl_3 = [i[:-1] for i in methyl_list if i.endswith('3')]

                c_list = [i for i in _list if i['atom_id'].startswith('C')]

                for c in c_list:
                    if c['atom_id'] in methyl_list:
                        c['desc'] = 'methyl'
                    elif c['avg'] > 95.0 and c['avg'] < 170.0:
                        c['desc'] = 'aroma'

                methyl_common = set(methyl_1) & set(methyl_2) - set(methyl_3)

                for m in methyl_common:
                    for c in c_list:
                        atom_id = c['atom_id']
                        if atom_id in (m + '1', m + '2'):
                            c['desc'] = 'methyl-geminal'
                            for h in [i for i in _list if i['atom_id'].startswith('H') and i['desc'] == 'methyl' and i['atom_id'].startswith('H' + atom_id[1:])]:
                                h['desc'] = 'methyl-geminal'

                aroma_list = ['C' + i['atom_id'][1:] for i in _list
                              if i['atom_id'].startswith('H') and i['desc'] == 'aroma']

                for c in c_list:
                    if c['atom_id'] in aroma_list:
                        c['desc'] = 'aroma'

                aroma_opposite_list = ['C' + i['atom_id'][1:] for i in _list
                                       if i['atom_id'].startswith('H') and i['desc'] == 'aroma-opposite']

                for c in c_list:
                    if c['atom_id'] in aroma_opposite_list:
                        c['desc'] = 'aroma-opposite'

    def __detectGeminalNitrogen(self, comp_ids, atm_list):
        """ Detect geminal nitrogen from atom nomenclature.
        """

        for comp_id in comp_ids:
            _list = [i for i in atm_list if i['comp_id'] == comp_id]

            geminal_n_list = ['N' + i['atom_id'][1:-1] for i in _list
                              if i['atom_id'].startswith('H') and i['desc'] == 'geminal' and i['atom_id'].endswith('1')]

            if self.__ccU.updateChemCompDict(comp_id):
                for geminal_n_1 in geminal_n_list:
                    for geminal_n_2 in geminal_n_list:
                        if geminal_n_list.index(geminal_n_1) < geminal_n_list.index(geminal_n_2):
                            hvy_1_c = set(b[self.__ccU.ccbAtomId2] for b in self.__ccU.lastBonds
                                          if b[self.__ccU.ccbAtomId1] == geminal_n_1 and not b[self.__ccU.ccbAtomId2].startswith('H')) |\
                                set(b[self.__ccU.ccbAtomId1] for b in self.__ccU.lastBonds
                                    if b[self.__ccU.ccbAtomId2] == geminal_n_1 and not b[self.__ccU.ccbAtomId1].startswith('H'))
                            hvy_2_c = set(b[self.__ccU.ccbAtomId2] for b in self.__ccU.lastBonds
                                          if b[self.__ccU.ccbAtomId1] == geminal_n_2 and not b[self.__ccU.ccbAtomId2].startswith('H')) |\
                                set(b[self.__ccU.ccbAtomId1] for b in self.__ccU.lastBonds
                                    if b[self.__ccU.ccbAtomId2] == geminal_n_2 and not b[self.__ccU.ccbAtomId1].startswith('H'))
                            hvy_common = hvy_1_c & hvy_2_c
                            if len(hvy_common) > 0:
                                for hvy_c in hvy_common:
                                    v = len([b for b in self.__ccU.lastBonds
                                             if b[self.__ccU.ccbAtomId1] == hvy_c and b[self.__ccU.ccbAtomId2] in geminal_n_list]) +\
                                        len([b for b in self.__ccU.lastBonds
                                             if b[self.__ccU.ccbAtomId2] == hvy_c and b[self.__ccU.ccbAtomId1] in geminal_n_list])

                                    if v == 2:
                                        for i in _list:
                                            if i['atom_id'] == geminal_n_1 or i['atom_id'] == geminal_n_2:
                                                i['desc'] = 'geminal'

            else:
                geminal_n_1 = [i[:-1] for i in geminal_n_list if i.endswith('1')]
                geminal_n_2 = [i[:-1] for i in geminal_n_list if i.endswith('2')]
                geminal_n_3 = [i[:-1] for i in geminal_n_list if i.endswith('3')]

                n_list = [i for i in _list if i['atom_id'].startswith('N')]

                for n in n_list:
                    if n['avg'] > 125.0:
                        n['desc'] = 'aroma'
                        atom_id = 'H' + n['atom_id'][1:]
                        try:
                            h = next(i for i in _list if i['atom_id'] == atom_id and i['desc'] == 'isolated')
                            h['desc'] = 'aroma'
                        except StopIteration:
                            pass

                geminal_common = set(geminal_n_1) & set(geminal_n_2) - set(geminal_n_3)

                for g in geminal_common:
                    for n in n_list:
                        atom_id = n['atom_id']
                        if atom_id in (g + '1', g + '2'):
                            n['desc'] = 'geminal'

    def __detectMajorResonance(self, comp_ids, atm_list, primary_th, secondary_th=None):
        """ Detect major resonance based on count of assignments.
        """

        for comp_id in comp_ids:
            _list = [i for i in atm_list if i['comp_id'] == comp_id]

            max_count = max([i['count'] for i in _list])

            for i in _list:
                i['norm_freq'] = float(f"{float(i['count']) / max_count:.3f}")
                if max_count >= self.max_count_th:
                    if i['count'] > max_count * primary_th:
                        i['primary'] = True
                    if (secondary_th is not None) and i['count'] > max_count * secondary_th:
                        i['secondary'] = True

    def writeStatAsPickleFiles(self):
        """ Write all BMRB chemical shift statistics as pickle files.
        """

        write_stat_as_pickle(self.aa_filt, self.stat_dir + 'aa_filt.pkl')
        write_stat_as_pickle(self.aa_full, self.stat_dir + 'aa_full.pkl')

        write_stat_as_pickle(self.dna_filt, self.stat_dir + 'dna_filt.pkl')
        write_stat_as_pickle(self.dna_full, self.stat_dir + 'dna_full.pkl')

        write_stat_as_pickle(self.rna_filt, self.stat_dir + 'rna_filt.pkl')
        write_stat_as_pickle(self.rna_full, self.stat_dir + 'rna_full.pkl')

        self.loadOtherStatFromCsvFiles()

        write_stat_as_pickle(sorted(self.others, key=lambda k: k['comp_id']), self.stat_dir + 'others.pkl')

    def loadStatFromPickleFiles(self):
        """ Load all BMRB chemical shift statistics from pickle files if possible.
        """

        pickle_files = (self.stat_dir + 'aa_filt.pkl', self.stat_dir + 'aa_full.pkl',
                        self.stat_dir + 'dna_filt.pkl', self.stat_dir + 'dna_full.pkl',
                        self.stat_dir + 'rna_filt.pkl', self.stat_dir + 'rna_full.pkl',
                        self.stat_dir + 'others.pkl')

        for pickle_file in pickle_files:
            if not os.path.exists(pickle_file):
                return False

        self.aa_filt = load_stat_from_pickle(self.stat_dir + 'aa_filt.pkl')
        self.aa_full = load_stat_from_pickle(self.stat_dir + 'aa_full.pkl')

        self.dna_filt = load_stat_from_pickle(self.stat_dir + 'dna_filt.pkl')
        self.dna_full = load_stat_from_pickle(self.stat_dir + 'dna_full.pkl')

        self.rna_filt = load_stat_from_pickle(self.stat_dir + 'rna_filt.pkl')
        self.rna_full = load_stat_from_pickle(self.stat_dir + 'rna_full.pkl')

        self.others = load_stat_from_pickle(self.stat_dir + 'others.pkl')

        self.__updateCompIdSet()

        return True

    def __updateCompIdSet(self):
        """ Update set of comp_id having BMRB chemical shift statistics.
        """

        self.__aa_comp_ids = set(i['comp_id'] for i in self.aa_filt)
        self.__dna_comp_ids = set(i['comp_id'] for i in self.dna_filt)
        self.__rna_comp_ids = set(i['comp_id'] for i in self.rna_filt)

        self.__all_comp_ids |= self.__aa_comp_ids
        self.__all_comp_ids |= self.__dna_comp_ids
        self.__all_comp_ids |= self.__rna_comp_ids

        self.__std_comp_ids = copy.copy(self.__all_comp_ids)

        self.__oth_comp_ids = set(i['comp_id'] for i in self.others)

        self.__all_comp_ids |= self.__oth_comp_ids

    def getAtomLikeNameSet(self, excl_minor_atom=False, primary=False, minimum_len=1):
        """ Return atom like names of all standard residues.
        """

        name_set = set()

        name_set.add('HN')
        name_set.add('QR')
        name_set.add('O')

        for comp_id in self.__std_comp_ids:

            name_list = self.getAllAtoms(comp_id, excl_minor_atom, primary)
            methyl_list = self.getMethylAtoms(comp_id, excl_minor_atom, primary)

            for name in name_list:

                if len(name) < minimum_len:
                    continue

                name_set.add(name)

                ambig_code = self.getMaxAmbigCodeWoSetId(comp_id, name)

                if name in methyl_list:
                    _name = name[:-1]
                    if _name[0] == 'H':
                        name_set.add('M' + _name[1:])
                        if ambig_code == 2:
                            name_set.add('QQ' + _name[1])
                        name_set.add(_name + '#')
                        name_set.add(_name + '%')
                        name_set.add(_name + '*')
                    elif ambig_code == 2:
                        name_set.add(_name + '#')
                        name_set.add(_name + '%')
                        name_set.add(_name + '*')

                elif ambig_code >= 2:
                    geminal_name = self.getGeminalAtom(comp_id, name)
                    _name = name[:-1]
                    if _name[0] == 'H':
                        name_set.add('Q' + _name[1:])
                        if geminal_name[:-1].isdigit():
                            name_set.add(_name + '#')
                            name_set.add(_name + '%')
                            name_set.add(_name + '*')
                            name_set.add(_name + 'X')
                            name_set.add(_name + 'Y')

            if self.__ccU.updateChemCompDict(comp_id):

<<<<<<< HEAD
                for a in self.__ccU.lastAromList:
=======
                for a in self.__ccU.lastAtomList:
>>>>>>> 94d85036

                    if a[self.__ccU.ccaLeavingAtomFlag] == 'Y':
                        continue

                    name = a[self.__ccU.ccaAtomId]

                    if len(name) < minimum_len:
                        continue

                    name_set.add(name)

        return name_set<|MERGE_RESOLUTION|>--- conflicted
+++ resolved
@@ -1433,11 +1433,7 @@
 
             if self.__ccU.updateChemCompDict(comp_id):
 
-<<<<<<< HEAD
-                for a in self.__ccU.lastAromList:
-=======
                 for a in self.__ccU.lastAtomList:
->>>>>>> 94d85036
 
                     if a[self.__ccU.ccaLeavingAtomFlag] == 'Y':
                         continue
