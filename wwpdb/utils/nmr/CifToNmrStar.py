--- conflicted
+++ resolved
@@ -15,14 +15,9 @@
 
 from wwpdb.utils.nmr.io.mmCIFUtil import mmCIFUtil
 
-<<<<<<< HEAD
-
-class CifToNmrStar(object):
-=======
 class CifToNmrStar:
     """ Simple CIF to NMR-STAR converter.
     """
->>>>>>> 7384f4c9
 
     def __init__(self, log=sys.stderr):
         self.__lfh = log
