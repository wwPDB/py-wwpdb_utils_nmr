--- conflicted
+++ resolved
@@ -59,11 +59,8 @@
 # 19-Nov-2020  M. Yokochi - add support for HEM, HEB, HEC methyl groups (v2.9.3, DAOTHER-6366)
 # 25-Jan-2021  M. Yokochi - add 'positive-int-as-str' value type to simplify code for Entity_assembly_ID, and chain_code (v2.9.4)
 # 04-Feb-2021  M. Yokochi - support 3 letter chain code (v2.9.5, DAOTHER-5896, DAOTHER-6128, BMRB entry: 16812, PDB ID: 6kae)
-<<<<<<< HEAD
 # 10-Mar-2021  M. Yokochi - block NEF deposition missing '_nef_sequence' category and turn off salvage routine for the case (v2.9.6, DAOTHER-6694)
-=======
 # 10-Mar-2021  M. Yokochi - add support for audit loop in NEF (v2,9,7, DAOTHER-6327)
->>>>>>> bd3ec3c0
 ##
 import sys
 import os
@@ -85,11 +82,7 @@
 from wwpdb.utils.nmr.BMRBChemShiftStat import BMRBChemShiftStat
 from wwpdb.utils.nmr.NmrDpReport import NmrDpReport
 
-<<<<<<< HEAD
-__version__ = '2.9.6'
-=======
 __version__ = '2.9.7'
->>>>>>> bd3ec3c0
 
 __pynmrstar_v3__ = version.parse(pynmrstar.__version__) >= version.parse("3.0.0")
 
