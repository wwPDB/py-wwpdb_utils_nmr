##
# File: NmrDpReport.py
# Date: 29-Jul-2019
#
# Updates:
# 09-Oct-2019  M. Yokochi - add setCorrectedError() to catch missing mandatory saveframe tag
# 10-Oct-2019  M. Yokochi - add 'enum_failure_ignorable' warning type
# 15-Oct-2019  M. Yokochi - add 'encouragement' waring type
# 27-Jan-2020  M. Yokochi - change warning type 'enum_failure' to 'enum_mismatch'
# 05-Feb-2020  M. Yokochi - move conflicted_data error to warning
# 10-Feb-2020  M. Yokochi - add methods to retrieve polymer sequence for sample sequence alignment
# 13-Feb-2020  M. Yokochi - add methods to retrieve content_subtype for apilayer.postModifyNMR
# 14-Feb-2020  M. Yokochi - add methods to pre-populate pdbx_nmr_spectral_peak_list, apilayer.postModifyNMRPeaks
# 21-Feb-2020  M. Yokochi - update content-type definitions
# 28-Feb-2020  M. Yokochi - add support for 'nmr-chemical-shifts' content type (DAOTHER-4515)
# 02-Mar-2020  M. Yokochi - add support for 'nmr-restraints' content type (DAOTHER-4515)
# 13-Mar-2020  M. Yokochi - change warning type from suspicious_data to anomalous_data
# 17-Mar-2020  M. Yokochi - remove irrelevant warning types in corrected_warning
# 18-Mar-2020  M. Yokochi - rename warning type from skipped_sf/lp_category to skipped_saveframe/loop_category
# 23-Mar-2020  M. Yokochi - add 'anomalous_chemical_shift' and 'unusual_chemical_shift' warning types
# 24-Mar-2020  M. Yokochi - add method to retrieve chemical shift reference (DAOTHER-1682)
# 03-Apr-2020  M. Yokochi - add methods to retrieve sequence alignment between coordinate and NMR data
# 15-Apr-2020  M. Yokochi - add getAverageRMSDWithinRange() (DAOTHER-4060)
# 18-Apr-2020  M. Yokochi - fix error of apilayer - getNmrSeqAlignment in NMR legacy deposition (DAOTHER-5594)
# 19-Apr-2020  M. Yokochi - support concatenated CS data in NMR legacy deposition (DAOTHER-5594)
# 19 Apr-2020  M. Yokochi - add 'not_superimposed_model' warning type (DAOTHER-4060)
# 20 Apr-2020  M. Yokochi - add 'concatenated_sequence' warning type (DAOTHER-5594)
# 22-Apr-2020  M. Yokochi - add 'ambiguity_code_mismatch' warning type (DAOTHER-5601)
# 25-Apr-2020  M. Yokochi - add 'entity' content subtype (DAOTHER-5611)
# 25-Apr-2020  M. Yokochi - add 'corrected_format_issue' warning type (DAOTHER-5611)
# 27-Apr-2020  M. Yokochi - add 'auth_atom_nomenclature_mismatch' warning type (DAOTHER-5611)
# 28-Apr-2020  M. Yokochi - prevent system clash due to 'number_of_assignments' (DAOTHER-5611)
# 28-Apr-2020  M. Yokochi - fix 'NOE? (To be decided)' to be 'NOE' (DAOTHER-5626)
# 29-Apr-2020  M. Yokochi - sort 'conflicted_data' and 'inconsistent_data' items (DAOTHER-5622)
# 13-May-2020  M. Yokochi - avoid system crash when format issue occurs (DAOTHER-5673)
<<<<<<< HEAD
# 15-May-2020  M. Yokochi - ignore 'disordered_index' warning (DAOTHER-5485)
=======
# 15-May-2020  M. Yokochi - add 'content_mismatch' error for NMR legacy deposition (DAOTHER-5687)
>>>>>>> 0eeec957
##
""" Wrapper class for data processing report of NMR data.
    @author: Masashi Yokochi
"""
import logging
import json
import copy
import re

class NmrDpReport:
    """ Wrapper class for data processing report of NMR data.
    """

    def __init__(self):
        self.__immutable = False

        self.__report = {'information': {'input_sources': [],
                                         'sequence_alignments': [],
                                         'chain_assignments': [],
                                         'diamagnetic': True,
                                         'disulfide_bond': False,
                                         'other_bond': False,
                                         'cyclic_polymer': False,
                                         'status': 'OK'
                                         },
                         'error': None,
                         'warning': None,
                         'corrected_warning': None
                         }

        self.status_codes = ('OK', 'Error', 'Warning')

        self.input_sources = [NmrDpReportInputSource()]
        self.sequence_alignment = NmrDpReportSequenceAlignment()
        self.chain_assignment = NmrDpReportChainAssignment()
        self.error = NmrDpReportError()
        self.warning = NmrDpReportWarning()
        self.corrected_warning = None

        # taken from wwpdb.utils.align.SequenceReferenceData.py
        self.monDict3 = {'ALA': 'A',
                         'ARG': 'R',
                         'ASN': 'N',
                         'ASP': 'D',
                         'ASX': 'B',
                         'CYS': 'C',
                         'GLN': 'Q',
                         'GLU': 'E',
                         'GLX': 'Z',
                         'GLY': 'G',
                         'HIS': 'H',
                         'ILE': 'I',
                         'LEU': 'L',
                         'LYS': 'K',
                         'MET': 'M',
                         'PHE': 'F',
                         'PRO': 'P',
                         'SER': 'S',
                         'THR': 'T',
                         'TRP': 'W',
                         'TYR': 'Y',
                         'VAL': 'V',
                         'DA': 'A',
                         'DC': 'C',
                         'DG': 'G',
                         'DT': 'T',
                         'DU': 'U',
                         'DI': 'I',
                         'A': 'A',
                         'C': 'C',
                         'G': 'G',
                         'I': 'I',
                         'T': 'T',
                         'U': 'U'
                         }

    def appendInputSource(self):
        self.input_sources.append(NmrDpReportInputSource())

    def isOk(self):
        return self.__report['information']['status'] == 'OK'

    def isError(self):
        return self.__report['information']['status'] == 'Error'

    def isDiamagnetic(self):
        return self.__report['information']['diamagnetic']

    def hasDisulfideBond(self):
        return self.__report['information']['disulfide_bond']

    def hasOtherBond(self):
        return self.__report['information']['other_bond']

    def hasCyclicPolymer(self):
        return self.__report['information']['cyclic_polymer']

    def getInputSourceDict(self, id):
        """ Return input source dictionary of a given index.
            @return: input source of a given index, None otherwise
        """

        if id < 0 or id >= len(self.input_sources):
            return None

        return self.input_sources[id].get()

    def getInputSourceIdOfNmrData(self):
        """ Return input_source_id of NMR data file.
            @return: index of input source of NMR data file, -1 otherwise
        """

        for i in self.input_sources:
            if i.get()['content_type'] in ['nmr-data-nef', 'nmr-data-str']:
                return self.input_sources.index(i)

        return -1

    def getInputSourceIdsOfNmrLegacyData(self):
        """ Return array of input_source_id of NMR legacy data file.
            @return: array of index of input source of NMR legacy data file, [] otherwise
        """

        return [self.input_sources.index(i) for i in self.input_sources if i.get()['content_type'] in ['nmr-chemical-shifts', 'nmr-restraints']]

    def getInputSourceIdOfCoord(self):
        """ Return input_source_id of coordinate file.
            @return: index of input source of coordinate file, -1 otherwise
        """

        for i in self.input_sources:
            if i.get()['content_type'] == 'model':
                return self.input_sources.index(i)

        return -1

    def getDictValue(self, dict=None, key=None):
        """ Return value of a given dictionary for a key.
            @return: value for a key, None otherwise
        """

        if dict is None or key is None:
            return None

        if not key in dict:
            return None

        return dict[key]

    def getNmrContentSubTypes(self):
        """ Return effective NMR content subtypes.
        """

        content_subtype = self.getDictValue(self.getInputSourceDict(self.getInputSourceIdOfNmrData()), 'content_subtype')

        if content_subtype is None:
            return None

        return {k: v for k, v in content_subtype.items() if v > 0}

    def __getNmrLegacyContentSubTypes(self, id):
        """ Return effective NMR content subtypes.
        """

        content_subtype = self.getDictValue(self.getInputSourceDict(id), 'content_subtype')

        if content_subtype is None:
            return None

        return {k: v for k, v in content_subtype.items() if v > 0}

    def getNmrStatsOfExptlData(self, content_subtype):
        """ Return stats of experimental data of a given content subtype.
        """

        return self.getDictValue(self.getDictValue(self.getInputSourceDict(self.getInputSourceIdOfNmrData()), 'stats_of_exptl_data'), content_subtype)

    def __getNmrLegacyStatsOfExptlData(self, id, content_subtype):
        """ Return stats of experimental data of a given content subtype.
        """

        return self.getDictValue(self.getDictValue(self.getInputSourceDict(id), 'stats_of_exptl_data'), content_subtype)

    def getNmrRestraints(self):
        """ Return stats of NMR restraints.
        """

        content_subtypes = self.getNmrContentSubTypes()

        if content_subtypes is None:
            return self.__getNmrRestraints()

        restraints = []

        id = self.getInputSourceIdOfNmrData()

        nmr_input_source_dic = self.getInputSourceDict(id)

        if nmr_input_source_dic is None:
            return None

        file_name = nmr_input_source_dic['file_name']
        file_type = 'NEF' if nmr_input_source_dic['file_type'] == 'nef' else 'NMR-STAR'

        content_subtype = 'dist_restraint'

        if content_subtype in content_subtypes:
            hydrogen_bonds = 0
            disulfide_bonds = 0
            diselenide_bonds = 0
            other_bonds = 0
            symmetric = 0
            noe_like = 0
            noe_exp_type = None
            for stat in self.getNmrStatsOfExptlData(content_subtype):
                for k, v in stat['number_of_constraints'].items():
                    if 'hydrogen_bonds' in k:
                        hydrogen_bonds += v
                    elif 'disulfide_bonds' in k:
                        disulfide_bonds += v
                    elif 'diselenide_bonds' in k:
                        diselenide_bonds += v
                    elif 'other_bonds' in k:
                        other_bonds += v
                    elif k == 'symmetric_constraints':
                        symmetric += v
                    else:
                        if noe_exp_type is None:
                            noe_exp_type = stat['exp_type']
                        noe_like += v
            if noe_like > 0:
                if noe_exp_type.lower() == 'unknown':
                    noe_exp_type = 'NOE' #? (To be decided)'
                else:
                    _noe_exp_type = noe_exp_type.lower()
                    if _noe_exp_type in ('csp', 'chemical shift perturbation', 'shift_perturbation'):
                        noe_exp_type = 'CSP'
                    elif _noe_exp_type == 'noe':
                        noe_exp_type = 'NOE'
                    elif _noe_exp_type in ('noe buildup', 'noe build-up', 'noe_build_up'):
                        noe_exp_type = 'NOE buildup'
                    elif _noe_exp_type in ('noe not seen', 'noe_not_seen'):
                        noe_exp_type = 'NOE not seen'
                    elif _noe_exp_type in ('pre', 'paramagnetic relaxation'):
                        noe_exp_type == 'PRE'
                    elif _noe_exp_type == 'pre solvent':
                        noe_exp_type = 'PRE solvent'
                    elif _noe_exp_type == 'roe':
                        noe_exp_type = 'ROE'

                restraint = {'constraint_filename': file_name,
                             'software_name': file_type,
                             'constraint_type': 'distance',
                             'constraint_subtype': noe_exp_type,
                             'constraint_number': noe_like}
                restraints.append(restraint)
            if hydrogen_bonds > 0:
                restraint = {'constraint_filename': file_name,
                             'software_name': file_type,
                             'constraint_type': 'distance',
                             'constraint_subtype': 'hydrogen bond',
                             'constraint_number': hydrogen_bonds}
                restraints.append(restraint)
            if disulfide_bonds > 0:
                restraint = {'constraint_filename': file_name,
                             'software_name': file_type,
                             'constraint_type': 'distance',
                             'constraint_subtype': 'disulfide bond',
                             'constraint_number': disulfide_bonds}
                restraints.append(restraint)
            if diselenide_bonds > 0:
                restraint = {'constraint_filename': file_name,
                             'software_name': file_type,
                             'constraint_type': 'distance',
                             'constraint_subtype': 'diselenide bond',
                             'constraint_number': diselenide_bonds}
                restraints.append(restraint)
            if other_bonds > 0:
                restraint = {'constraint_filename': file_name,
                             'software_name': file_type,
                             'constraint_type': 'distance',
                             'constraint_subtype': 'other bond',
                             'constraint_number': other_bonds}
                restraints.append(restraint)
            if symmetric > 0:
                restraint = {'constraint_filename': file_name,
                             'software_name': file_type,
                             'constraint_type': 'distance',
                             'constraint_subtype': 'symmetry',
                             'constraint_number': symmetric}
                restraints.append(restraint)

        content_subtype = 'dihed_restraint'

        if content_subtype in content_subtypes:
            proteins = 0;
            nucleic_acids = 0
            carbohydrates = 0
            others = 0
            for stat in self.getNmrStatsOfExptlData(content_subtype):
                for k, v in stat['number_of_constraints_per_polymer_type'].items():
                    if k == 'protein':
                        proteins += v
                    elif k == 'nucleic_acid':
                        nucleic_acids += v
                    elif k == 'carbohydrate':
                        carbohydrates += v
                    elif k == 'other':
                        others += v
            if proteins > 0:
                restraint = {'constraint_filename': file_name,
                             'software_name': file_type,
                             'constraint_type': 'protein dihedral angle',
                             'constraint_subtype': 'Not applicable',
                             'constraint_number': proteins}
                restraints.append(restraint)
            if nucleic_acids > 0:
                restraint = {'constraint_filename': file_name,
                             'software_name': file_type,
                             'constraint_type': 'nucleic acid dihedral angle',
                             'constraint_subtype': 'Not applicable',
                             'constraint_number': nucleic_acids}
                restraints.append(restraint)
            if carbohydrates > 0:
                restraint = {'constraint_filename': file_name,
                             'software_name': file_type,
                             'constraint_type': 'carbohydrate dihedral angle',
                             'constraint_subtype': 'Not applicable',
                             'constraint_number': carbohydrates}
                restraints.append(restraint)
            if others > 0:
                restraint = {'constraint_filename': file_name,
                             'software_name': file_type,
                             'constraint_type': 'other angle',
                             'constraint_subtype': 'Not applicable',
                             'constraint_number': others}
                restraints.append(restraint)

        content_subtype = 'rdc_restraint'

        if content_subtype in content_subtypes:
            rdc_total = 0
            for stat in self.getNmrStatsOfExptlData(content_subtype):
                for k, v in stat['number_of_constraints'].items():
                    rdc_total += v

            restraint = {'constraint_filename': file_name,
                         'software_name': file_type,
                         'constraint_type': 'intervector projection angle',
                         'constraint_subtype': 'RDC',
                         'constraint_number': rdc_total}

            restraints.append(restraint)

        return restraints if len(restraints) > 0 else None

    def __getNmrRestraints(self):
        """ Return stats of NMR restraints. (legacy)
        """

        list_id = self.getInputSourceIdsOfNmrLegacyData()

        if len(list_id) == 0:
            return None

        for id in list_id:

            content_subtypes = self.__getNmrLegacyContentSubTypes(id)

            if content_subtypes is None:
                continue

            nmr_input_source_dic = self.getInputSourceDict(id)

            if nmr_input_source_dic is None:
                continue

            file_name = nmr_input_source_dic['file_name']
            file_type = 'NEF' if nmr_input_source_dic['file_type'] == 'nef' else 'NMR-STAR'

            content_subtype = 'dist_restraint'

            if content_subtype in content_subtypes:

                stats = self.__getNmrLegacyStatsOfExptlData(id, content_subtype)

                if stats is None:
                    continue

                hydrogen_bonds = 0
                disulfide_bonds = 0
                diselenide_bonds = 0
                other_bonds = 0
                symmetric = 0
                noe_like = 0
                noe_exp_type = None

                for stat in stats:
                    for k, v in stat['number_of_constraints'].items():
                        if 'hydrogen_bonds' in k:
                            hydrogen_bonds += v
                        elif 'disulfide_bonds' in k:
                            disulfide_bonds += v
                        elif 'diselenide_bonds' in k:
                            diselenide_bonds += v
                        elif 'other_bonds' in k:
                            other_bonds += v
                        elif k == 'symmetric_constraints':
                            symmetric += v
                        else:
                            if noe_exp_type is None:
                                noe_exp_type = stat['exp_type']
                            noe_like += v
                if noe_like > 0:
                    if noe_exp_type.lower() == 'unknown':
                        noe_exp_type = 'NOE' #? (To be decided)'
                    else:
                        _noe_exp_type = noe_exp_type.lower()
                        if _noe_exp_type in ('csp', 'chemical shift perturbation', 'shift_perturbation'):
                            noe_exp_type = 'CSP'
                        elif _noe_exp_type == 'noe':
                            noe_exp_type = 'NOE'
                        elif _noe_exp_type in ('noe buildup', 'noe build-up', 'noe_build_up'):
                            noe_exp_type = 'NOE buildup'
                        elif _noe_exp_type in ('noe not seen', 'noe_not_seen'):
                            noe_exp_type = 'NOE not seen'
                        elif _noe_exp_type in ('pre', 'paramagnetic relaxation'):
                            noe_exp_type == 'PRE'
                        elif _noe_exp_type == 'pre solvent':
                            noe_exp_type = 'PRE solvent'
                        elif _noe_exp_type == 'roe':
                            noe_exp_type = 'ROE'

                    restraint = {'constraint_filename': file_name,
                                 'software_name': file_type,
                                 'constraint_type': 'distance',
                                 'constraint_subtype': noe_exp_type,
                                 'constraint_number': noe_like}
                    restraints.append(restraint)
                if hydrogen_bonds > 0:
                    restraint = {'constraint_filename': file_name,
                                 'software_name': file_type,
                                 'constraint_type': 'distance',
                                 'constraint_subtype': 'hydrogen bond',
                                 'constraint_number': hydrogen_bonds}
                    restraints.append(restraint)
                if disulfide_bonds > 0:
                    restraint = {'constraint_filename': file_name,
                                 'software_name': file_type,
                                 'constraint_type': 'distance',
                                 'constraint_subtype': 'disulfide bond',
                                 'constraint_number': disulfide_bonds}
                    restraints.append(restraint)
                if diselenide_bonds > 0:
                    restraint = {'constraint_filename': file_name,
                                 'software_name': file_type,
                                 'constraint_type': 'distance',
                                 'constraint_subtype': 'diselenide bond',
                                 'constraint_number': diselenide_bonds}
                    restraints.append(restraint)
                if other_bonds > 0:
                    restraint = {'constraint_filename': file_name,
                                 'software_name': file_type,
                                 'constraint_type': 'distance',
                                 'constraint_subtype': 'other bond',
                                 'constraint_number': other_bonds}
                    restraints.append(restraint)
                if symmetric > 0:
                    restraint = {'constraint_filename': file_name,
                                 'software_name': file_type,
                                 'constraint_type': 'distance',
                                 'constraint_subtype': 'symmetry',
                                 'constraint_number': symmetric}
                    restraints.append(restraint)

            content_subtype = 'dihed_restraint'

            if content_subtype in content_subtypes:

                stats = self.__getNmrLegacyStatsOfExptlData(id, content_subtype)

                if stats is None:
                    continue

                proteins = 0;
                nucleic_acids = 0
                carbohydrates = 0
                others = 0

                for stat in stats:
                    for k, v in stat['number_of_constraints_per_polymer_type'].items():
                        if k == 'protein':
                            proteins += v
                        elif k == 'nucleic_acid':
                            nucleic_acids += v
                        elif k == 'carbohydrate':
                            carbohydrates += v
                        elif k == 'other':
                            others += v
                if proteins > 0:
                    restraint = {'constraint_filename': file_name,
                                 'software_name': file_type,
                                 'constraint_type': 'protein dihedral angle',
                                 'constraint_subtype': 'Not applicable',
                                 'constraint_number': proteins}
                    restraints.append(restraint)
                if nucleic_acids > 0:
                    restraint = {'constraint_filename': file_name,
                                 'software_name': file_type,
                                 'constraint_type': 'nucleic acid dihedral angle',
                                 'constraint_subtype': 'Not applicable',
                                 'constraint_number': nucleic_acids}
                    restraints.append(restraint)
                if carbohydrates > 0:
                    restraint = {'constraint_filename': file_name,
                                 'software_name': file_type,
                                 'constraint_type': 'carbohydrate dihedral angle',
                                 'constraint_subtype': 'Not applicable',
                                 'constraint_number': carbohydrates}
                    restraints.append(restraint)
                if others > 0:
                    restraint = {'constraint_filename': file_name,
                                 'software_name': file_type,
                                 'constraint_type': 'other angle',
                                 'constraint_subtype': 'Not applicable',
                                 'constraint_number': others}
                    restraints.append(restraint)

            content_subtype = 'rdc_restraint'

            if content_subtype in content_subtypes:

                stats = self.__getNmrLegacyStatsOfExptlData(id, content_subtype)

                if stats is None:
                    continue

                rdc_total = 0

                for stat in stats:
                    for k, v in stat['number_of_constraints'].items():
                        rdc_total += v

                restraint = {'constraint_filename': file_name,
                             'software_name': file_type,
                             'constraint_type': 'intervector projection angle',
                             'constraint_subtype': 'RDC',
                             'constraint_number': rdc_total}

                restraints.append(restraint)

        return restraints if len(restraints) > 0 else None

    def getNmrPeaks(self):
        """ Return stats of NMR spectral peaks.
        """

        content_subtypes = self.getNmrContentSubTypes()

        if content_subtypes is None:
            return self.__getNmrPeaks()

        spectral_peaks = []

        content_subtype = 'spectral_peak'

        if content_subtype in content_subtypes:
            for stat in self.getNmrStatsOfExptlData(content_subtype):
                spectral_peaks.append({'list_id': stat['list_id'], 'sf_framecode': stat['sf_framecode'], 'number_of_spectral_dimensions': stat['number_of_spectral_dimensions'], 'spectral_dim': stat['spectral_dim']})

        return spectral_peaks

    def __getNmrPeaks(self):
        """ Return stats of NMR spectral peaks. (legacy)
        """

        list_id = self.getInputSourceIdsOfNmrLegacyData()

        if len(list_id) == 0:
            return []

        spectral_peaks = []

        content_subtype = 'spectral_peak'

        for id in list_id:

            content_subtypes = self.__getNmrLegacyContentSubTypes(id)

            if content_subtypes is None:
                continue

            stats = self.__getNmrLegacyStatsOfExptlData(id, content_subtype)

            if stats is None:
                continue

            for stat in stats:
                spectral_peaks.append({'list_id': stat['list_id'], 'sf_framecode': stat['sf_framecode'], 'number_of_spectral_dimensions': stat['number_of_spectral_dimensions'], 'spectral_dim': stat['spectral_dim']})

        return spectral_peaks

    def getNmrIsotopes(self):
        """ Return set of isotopes in assigned chemical shifts.
        """

        content_subtypes = self.getNmrContentSubTypes()

        if content_subtypes is None:
            return self.__getNmrIsotopes()

        content_subtype = 'chem_shift'

        if not content_subtype in content_subtypes:
            return None

        isotopes = {}

        pat = re.compile(r'^(\d+)(\D)$')

        for stat in self.getNmrStatsOfExptlData(content_subtype):
            if 'number_of_assignments' in stat:
                for k in stat['number_of_assignments'].keys():
                    try:
                        g = pat.search(k.split('_')[0].upper()).groups()
                        isotopes[g[0]] = g[1]
                    except AttributeError:
                        pass

        return None if len(isotopes) == 0 else isotopes

    def __getNmrIsotopes(self):
        """ Return set of isotopes in assigned chemical shifts. (legacy)
        """

        list_id = self.getInputSourceIdsOfNmrLegacyData()

        if len(list_id) == 0:
            return None

        content_subtype = 'chem_shift'

        isotopes = {}

        pat = re.compile(r'^(\d+)(\D)$')

        for id in list_id:

            content_subtypes = self.__getNmrLegacyContentSubTypes(id)

            if content_subtypes is None:
                continue

            stats = self.__getNmrLegacyStatsOfExptlData(id, content_subtype)

            if stats is None:
                continue

            for stat in stats:
                if 'number_of_assignments' in stat:
                    for k in stat['number_of_assignments'].keys():
                        try:
                            g = pat.search(k.split('_')[0].upper()).groups()
                            isotopes[g[0]] = g[1]
                        except AttributeError:
                            pass

        return None if len(isotopes) == 0 else isotopes

    def getNmrChemShiftRefs(self):
        """ Return stats of NMR chemical shift references.
        """

        content_subtypes = self.getNmrContentSubTypes()

        if content_subtypes is None:
            return self.__getNmrChemShiftRefs()

        content_subtype = 'chem_shift_ref'

        if not content_subtype in content_subtypes:
            return None

        chem_shift_refs = []

        for stat in self.getNmrStatsOfExptlData(content_subtype):
            loop = []

            if not stat['loop'] is None:
                for l in stat['loop']:
                    _l = {}
                    for k, v in l.items():
                        if v is None or k == 'Entry_ID':
                            continue
                        _l[k.lower()] = v
                    loop.append(_l)

            saveframe_tag = {}

            if not stat['saveframe_tag'] is None:
                for k, v in stat['saveframe_tag'].items():
                    if v is None or k == 'Entry_ID' or k.startswith('Sf_'):
                        continue
                    saveframe_tag[k.lower()] = v

            chem_shift_refs.append({'list_id': stat['list_id'], 'sf_framecode': stat['sf_framecode'], 'loop': loop, 'saveframe_tag': saveframe_tag})

        return chem_shift_refs

    def __getNmrChemShiftRefs(self):
        """ Return stats of NMR chemical shift references. (legacy)
        """

        list_id = self.getInputSourceIdsOfNmrLegacyData()

        if len(list_id) == 0:
            return None

        content_subtype = 'chem_shift_ref'

        chem_shift_refs = []

        for id in list_id:

            content_subtypes = self.__getNmrLegacyContentSubTypes(id)

            if content_subtypes is None:
                continue

            stats = self.__getNmrLegacyStatsOfExptlData(id, content_subtype)

            if stats is None:
                continue

            for stat in stats:
                loop = []

                if not stat['loop'] is None:
                    for l in stat['loop']:
                        _l = {}
                        for k, v in l.items():
                            if v is None or k == 'Entry_ID':
                                continue
                            _l[k.lower()] = v
                        loop.append(_l)

                saveframe_tag = {}

                if not stat['saveframe_tag'] is None:
                    for k, v in stat['saveframe_tag'].items():
                        if v is None or k == 'Entry_ID' or k.startswith('Sf_'):
                            continue
                        saveframe_tag[k.lower()] = v

                chem_shift_refs.append({'list_id': stat['list_id'], 'sf_framecode': stat['sf_framecode'], 'loop': loop, 'saveframe_tag': saveframe_tag})

        return None if len(chem_shift_refs) == 0 else chem_shift_refs

    def getNmrPolymerSequenceOf(self, chain_id):
        """ Retrieve NMR polymer sequence having a given chain_id.
        """

        id = self.getInputSourceIdOfNmrData()

        if id < 0:
            ids = self.getInputSourceIdsOfNmrLegacyData()
            if len(ids) == 0:
                return None
            id = ids[0]

        nmr_polymer_sequence = self.getDictValue(self.getInputSourceDict(id), 'polymer_sequence')

        if nmr_polymer_sequence is None:
            return None

        return next((ps for ps in nmr_polymer_sequence if ps['chain_id'] == chain_id), None)

    def getModelPolymerSequenceOf(self, chain_id):
        """ Retrieve model polymer sequence having a given chain_id.
        """

        cif_polymer_sequence = self.getDictValue(self.getInputSourceDict(self.getInputSourceIdOfCoord()), 'polymer_sequence')

        if cif_polymer_sequence is None:
            return None

        return next((ps for ps in cif_polymer_sequence if ps['chain_id'] == chain_id), None)

    def getNmrSeq1LetterCodeOf(self, chain_id, fullSequence=True, unmappedSeqId=[]):
        """ Retrieve NMR polymer sequence (1-letter code) having a given chain_id.
        """

        id = self.getInputSourceIdOfNmrData()

        if id < 0:
            ids = self.getInputSourceIdsOfNmrLegacyData()
            if len(ids) == 0:
                return None
            id = ids[0]

        nmr_polymer_sequence = self.getDictValue(self.getInputSourceDict(id), 'polymer_sequence')

        if nmr_polymer_sequence is None:
            return None

        ps = next((ps for ps in nmr_polymer_sequence if ps['chain_id'] == chain_id), None)

        if ps is None:
            return None

        code = ''

        for seq_id, comp_id in zip(ps['seq_id'], ps['comp_id']):

            if not fullSequence and seq_id in unmappedSeqId:
                continue

            if comp_id in self.monDict3:
                code += self.monDict3[comp_id]
            else:
                code += '(' + comp_id + ')'

        return code

    def getModelSeq1LetterCodeOf(self, chain_id):
        """ Retrieve model polymer sequence (1-letter code) having a given chain_id.
        """

        cif_polymer_sequence = self.getDictValue(self.getInputSourceDict(self.getInputSourceIdOfCoord()), 'polymer_sequence')

        if cif_polymer_sequence is None:
            return None

        ps = next((ps for ps in cif_polymer_sequence if ps['chain_id'] == chain_id), None)

        if ps is None:
            return None

        code = ''
        for comp_id in ps['comp_id']:
            if comp_id in self.monDict3:
                code += self.monDict3[comp_id]
            else:
                code += '(' + comp_id + ')'

        return code

    def getNmrPolymerSequenceWithModelChainId(self, cif_chain_id):
        """ Retrieve NMR polymer sequence corresponding to a given coordinate chain_id.
        """

        chain_assigns = self.getDictValue(self.chain_assignment.get(), 'model_poly_seq_vs_nmr_poly_seq')

        if chain_assigns is None:
            return None

        for chain_assign in chain_assigns:

            if chain_assign['ref_chain_id'] == cif_chain_id:
                return self.getNmrPolymerSequenceOf(chain_assign['test_chain_id'])

        return None

    def getSequenceAlignmentWithNmrChainId(self, nmr_chain_id):
        """ Retrieve sequence alignment (nmr vs model) of a given NMR chain_id.
        """

        key = 'nmr_poly_seq_vs_model_poly_seq'

        chain_assigns = self.getDictValue(self.chain_assignment.get(), key)

        if chain_assigns is None:
            return None

        for chain_assign in chain_assigns:

            if chain_assign['ref_chain_id'] == nmr_chain_id:

                if chain_assign['conflict'] > 0:
                    return None

                cif_chain_id = chain_assign['test_chain_id']

                sequence_aligns = self.getDictValue(self.sequence_alignment.get(), key)

                if sequence_aligns is None:
                    return None

                for sequence_align in sequence_aligns:

                    if sequence_align['ref_chain_id'] == nmr_chain_id and sequence_align['test_chain_id'] == cif_chain_id:

                        if sequence_align['conflict'] > 0:
                            return None

                        return sequence_align

        return None

    def getSequenceAlignmentWithModelChainId(self, cif_chain_id):
        """ Retrieve sequence alignment (model vs nmr) of a given coordinate chain_id.
        """

        key = 'model_poly_seq_vs_nmr_poly_seq'

        chain_assigns = self.getDictValue(self.chain_assignment.get(), key)

        if chain_assigns is None:
            return None

        for chain_assign in chain_assigns:

            if chain_assign['ref_chain_id'] == cif_chain_id:

                if chain_assign['conflict'] > 0:
                    return None

                nmr_chain_id = chain_assign['test_chain_id']

                sequence_aligns = self.getDictValue(self.sequence_alignment.get(), key)

                if sequence_aligns is None:
                    return None

                for sequence_align in sequence_aligns:

                    if sequence_align['ref_chain_id'] == cif_chain_id and sequence_align['test_chain_id'] == nmr_chain_id:

                        if sequence_align['conflict'] > 0:
                            return None

                        return sequence_align

        return None

    def getModelPolymerSequenceWithNmrChainId(self, nmr_chain_id):
        """ Retrieve coordinate polymer sequence corresponding to a given NMR chain_id.
        """

        chain_assigns = self.getDictValue(self.chain_assignment.get(), 'nmr_poly_seq_vs_model_poly_seq')

        if chain_assigns is None:
            return None

        for chain_assign in chain_assigns:

            if chain_assign['ref_chain_id'] == nmr_chain_id:
                return self.getModelPolymerSequenceOf(chain_assign['test_chain_id'])

        return None

    def getNmrSeq1LetterCodeWithModelChainId(self, cif_chain_id):
        """ Retrieve NMR polymer sequence (1-letter code) corresponding to a given coordinate chain_id.
        """

        fullSeqeucne = self.getInputSourceIdOfNmrData() != -1
        unmappedSeqId = []

        chain_assign_dic = self.chain_assignment.get()

        chain_assigns = self.getDictValue(chain_assign_dic, 'model_poly_seq_vs_nmr_poly_seq')

        if chain_assigns is None:
            return None

        if not fullSeqeucne:

            _chain_assigns = self.getDictValue(chain_assign_dic, 'nmr_poly_seq_vs_model_poly_seq')

            if not _chain_assigns is None:

                for _chain_assign in _chain_assigns:

                    if _chain_assign['test_chain_id'] == cif_chain_id:

                        if 'unmapped_sequence' in _chain_assign:

                            for unmapped_sequence in _chain_assign['unmapped_sequence']:
                                unmappedSeqId.append(unmapped_sequence['ref_seq_id'])

                        break

        for chain_assign in chain_assigns:

            if chain_assign['ref_chain_id'] == cif_chain_id:
                return self.getNmrSeq1LetterCodeOf(chain_assign['test_chain_id'], fullSequence=fullSeqeucne, unmappedSeqId=unmappedSeqId)

        return None

    def getModelSeq1LetterCodeWithNmrChainId(self, nmr_chain_id):
        """ Retrieve coordinate polymer sequence (1-letter code) corresponding to a given NMR chain_id.
        """

        chain_assigns = self.getDictValue(self.chain_assignment.get(), 'nmr_poly_seq_vs_model_poly_seq')

        if chain_assigns is None:
            return None

        for chain_assign in chain_assigns:

            if chain_assign['ref_chain_id'] == nmr_chain_id:
                return self.getModelSeq1LetterCodeOf(chain_assign['test_chain_id'])

        return None

    def getAverageRMSDWithinRange(self, cif_chain_id, cif_beg_seq_id, cif_end_seq_id):
        """ Calculate average RMSD of alpha carbons/phosphates within a given range in the ensemble.
        """

        poly_seq = self.getModelPolymerSequenceOf(cif_chain_id)

        if poly_seq is None or not 'type' in poly_seq:
            return None

        type = ent['type']

        if 'polypeptide' in type:
            rmsd_label = 'ca_rmsd'
        elif 'ribonucleotide' in type:
            rmsd_label = 'p_rmsd'
        else:
            return None

        if not rmsd_label in ent:
            return None

        if not (cif_beg_seq_id in poly_seq['seq_id'] and cif_end_seq_id in poly_seq['seq_id']):
            return None

        rmsd = [s[rmsd_label] for s in poly_seq if s['seq_id'] >= cif_beg_seq_id and s['seq_id'] <= cif_end_seq_id and not s[rmsd_label] is None]

        if len(rmsd) == 0:
            return None

        return sum[rmsd] / len(rmsd)

    def getTotalErrors(self):
        return self.error.getTotal()

    def getTotalWarnings(self):
        return self.warning.getTotal()

    def __setStatus(self, status):

        if status in self.status_codes:
            self.__report['information']['status'] = status
        else:
            logging.error('+NmrDpReport.__setStatus() ++ Error  - Unknown item type %s' % item)
            raise KeyError('+NmrDpReport.__setStatus() ++ Error  - Unknown item type %s' % item)

    def setError(self):

        if not self.__immutable:
            self.__report['error'] = self.error.get()

            self.__setStatus('Error')

        else:
            logging.warning('+NmrDpReport.setError() ++ Warning  - No effects on NMR data processing report because the report is immutable')
            raise UserWarning('+NmrDpReport.setError() ++ Warning  - No effects on NMR data processing report because the report is immutable')

    def setWarning(self):

        if not self.__immutable:
            self.__report['warning'] = self.warning.get()

            if not self.isError():
                self.__setStatus('Warning')

        else:
            logging.warning('+NmrDpReport.setWarning() ++ Warning  - No effects on NMR data processing report because the report is immutable')
            raise UserWarning('+NmrDpReport.setWarning() ++ Warning  - No effects on NMR data processing report because the report is immutable')

    def setDiamagnetic(self, diamagnetic):

        if type(diamagnetic) is bool:
            self.__report['information']['diamagnetic'] = diamagnetic

        else:
            logging.warning('+NmrDpReport.setDiamagnetic() ++ Warning  - No effects on NMR data processing report because input variable is not boolean type')
            raise UserDiamagnetic('+NmrDpReport.setDiamagnetic() ++ Warning  - No effects on NMR data processing report because input variable is not boolean type')

    def setDisulfideBond(self, disulfide_bond):

        if type(disulfide_bond) is bool:
            self.__report['information']['disulfide_bond'] = disulfide_bond

        else:
            logging.warning('+NmrDpReport.setDisulfideBond() ++ Warning  - No effects on NMR data processing report because input variable is not boolean type')
            raise UserDiamagnetic('+NmrDpReport.setDisulfideBond() ++ Warning  - No effects on NMR data processing report because input variable is not boolean type')

    def setOtherBond(self, other_bond):

        if type(other_bond) is bool:
            self.__report['information']['other_bond'] = other_bond

        else:
            logging.warning('+NmrDpReport.setOtherBond() ++ Warning  - No effects on NMR data processing report because input variable is not boolean type')
            raise UserDiamagnetic('+NmrDpReport.setOtherBond() ++ Warning  - No effects on NMR data processing report because input variable is not boolean type')

    def setCyclicPolymer(self, cyclic_polymer):

        if type(cyclic_polymer) is bool:
            self.__report['information']['cyclic_polymer'] = cyclic_polymer

        else:
            logging.warning('+NmrDpReport.setCyclicPolymer() ++ Warning  - No effects on NMR data processing report because input variable is not boolean type')
            raise UserDiamagnetic('+NmrDpReport.setCyclicPolymer() ++ Warning  - No effects on NMR data processing report because input variable is not boolean type')

    def setMutable(self):
        self.__immutable = False

    def get(self):

        if not self.__immutable:
            self.__report['information']['input_sources'] = [input_source.get() for input_source in self.input_sources]
            self.__report['information']['sequence_alignments'] = self.sequence_alignment.get()
            self.__report['information']['chain_assignments'] = self.chain_assignment.get()

            self.__immutable = True

        return self.__report

    def load(self, report):
        """ Retrieve NMR data processing report from JSON content.
            @return: True for success or False otherwise
        """

        if report is None:
            return False

        self.__report = copy.copy(report)

        self.input_sources = []

        for contents in self.__report['information']['input_sources']:

            input_source = NmrDpReportInputSource()
            input_source.put(contents)

            self.input_sources.append(input_source)

        self.sequence_alignment.put(self.__report['information']['sequence_alignments'])
        self.chain_assignment.put(self.__report['information']['chain_assignments'])

        if self.__report['error'] is None:
            self.error = NmrDpReportError()
        else:
            self.error.put(self.__report['error'])

        if self.__report['warning'] is None:
            self.warning = NmrDpReportWarning()
        else:
            self.warning.put(self.__report['warning'])

        self.setMutable()

        return True

    def writeFile(self, out_path):
        """ Write NMR data processing report as JSON file.
            @return: True for success or False otherwise
        """

        if self.get() is None:
            return False

        with open(out_path, 'w') as file:
            file.write(json.dumps(self.get(), indent=2))

        return True

    def loadFile(self, in_path):
        """ Retrieve NMR data processing report from JSON file.
            @return: True for success or False otherwise
        """

        with open(in_path, 'r') as file:

            report = json.loads(file.read())

            if report is None:
                return False

            self.load(report)

        return True

    def inheritFormatIssueErrors(self, prev_report):
        """ Inherit format issue errors from the previous report (e.g. nmr-*-consistency-check workflow operation).
        """

        item = 'format_issue'

        if not self.__immutable:

            file_name = self.input_sources[self.getInputSourceIdOfNmrData()].get()['file_name']
            _file_name = prev_report.input_sources[prev_report.getInputSourceIdOfNmrData()].get()['file_name']

            value_list = prev_report.error.getValueList(item, _file_name)

            if value_list is None:
                return

            for c in value_list:

                if 'file_name' in c:
                    c['file_name'] = file_name

                self.error.appendDescription(item, c)

        else:
            logging.warning('+NmrDpReport.inheritFormatIssueErrors() ++ Warning  - No effects on NMR data processing report because the report is immutable')
            raise UserWarning('+NmrDpReport.inheritFormatIssueErrors() ++ Warning  - No effects on NMR data processing report because the report is immutable')

    def setCorrectedError(self, prev_report):
        """ Initialize history of corrected errors in the previous report.
        """

        if not self.__immutable:

            file_name = self.input_sources[self.getInputSourceIdOfNmrData()].get()['file_name']
            _file_name = prev_report.input_sources[prev_report.getInputSourceIdOfNmrData()].get()['file_name']

            for item in prev_report.error.get().keys():

                if item == 'total':
                    continue

                value_list = self.error.getValueList(item, file_name)
                _value_list = prev_report.error.getUniqueValueList(item, _file_name)

                if _value_list is None:
                    continue

                list = []

                for _c in _value_list:

                    if value_list is None or\
                       not any(c for c in value_list if c['sf_framecode'] == _c['sf_framecode'] and c['description'] == _c['description']):
                        list.append(_c)

                for c in list:
                    self.error.appendDescription(item, c)

                if len(list) > 0:
                    self.setError()

        else:
            logging.warning('+NmrDpReport.setCorrectedError() ++ Warning  - No effects on NMR data processing report because the report is immutable')
            raise UserWarning('+NmrDpReport.setCorrectedError() ++ Warning  - No effects on NMR data processing report because the report is immutable')

    def setCorrectedWarning(self, prev_report):
        """ Initialize history of corrected warnings in the previous report.
        """

        if not self.__immutable:

            ignorable_warning_types = ['auth_atom_nomenclature_mismatch', 'ccd_mismatch', 'disordered_index', 'enum_mismatch_ignorable', 'skipped_saveframe_category', 'skipped_loop_category',
                                       'anomalous_chemical_shift', 'unusual_chemical_shift',
                                       'anomalous_data', 'unusual_data', 'remarkable_data', 'insufficient_data', 'conflicted_data', 'inconsistent_data',
                                       'total']

            self.corrected_warning = NmrDpReportWarning()

            file_name = self.input_sources[self.getInputSourceIdOfNmrData()].get()['file_name']
            _file_name = prev_report.input_sources[prev_report.getInputSourceIdOfNmrData()].get()['file_name']

            for item in prev_report.warning.get().keys():

                if item in ignorable_warning_types:
                    continue

                value_list = self.warning.getValueList(item, file_name)
                _value_list = prev_report.warning.getUniqueValueList(item, _file_name)

                if _value_list is None:
                    continue

                list = []

                for _c in _value_list:

                    if value_list is None or not any(c for c in value_list if c['sf_framecode'] == _c['sf_framecode'] and c['description'] == _c['description']):
                        list.append(_c)

                for c in list:
                    self.corrected_warning.appendDescription(item, c)

            self.__report['corrected_warning'] = self.corrected_warning.get()

        else:
            logging.warning('+NmrDpReport.setCorrectedWarning() ++ Warning  - No effects on NMR data processing report because the report is immutable')
            raise UserWarning('+NmrDpReport.setCorrectedWarning() ++ Warning  - No effects on NMR data processing report because the report is immutable')

class NmrDpReportInputSource:
    """ Wrapper class for data processing report of NMR data (input source).
    """

    def __init__(self):
        self.items = ('file_name', 'file_type', 'content_type', 'content_subtype',
                      'polymer_sequence', 'polymer_sequence_in_loop',
                      'non_standard_residue', 'disulfide_bond', 'other_bond',
                      'stats_of_exptl_data')
        self.file_types = ('pdbx', 'nef', 'nmr-star')
        self.content_types = ('model', 'nmr-data-nef', 'nmr-data-str', 'nmr-chemical-shifts', 'nmr-restraints')
        self.content_subtypes = ('coordinate', 'non_poly', 'entry_info', 'poly_seq', 'entity', 'chem_shift', 'chem_shift_ref', 'dist_restraint', 'dihed_restraint', 'rdc_restraint', 'spectral_peak')

        self.__contents = {item: None for item in self.items}

    def setItemValue(self, item, value):

        if item in self.items:

            if item == 'file_type' and not value in self.file_types:
                logging.error('+NmrDpReportInputSource.setItemValue() ++ Error  - Unknown file type %s' % value)
                raise ValueError('+NmrDpReportInputSource.setItemValue() ++ Error  - Unknown file type %s' % value)

            elif item == 'content_type' and not value in self.content_types:
                logging.error('+NmrDpReportInputSource.setItemValue() ++ Error  - Unknown content type %s' % value)
                raise ValueError('+NmrDpReportInputSource.setItemValue() ++ Error  - Unknown content type %s' % value)

            elif item == 'content_subtype':

                for k in value:

                    if not k in self.content_subtypes:
                        logging.error('+NmrDpReportInputSource.setItemValue() ++ Error  - Unknown content subtype in %s' % value.keys())
                        raise ValueError('+NmrDpReportInputSource.setItemValue() ++ Error  - Unknown content subtype in %s' % value.keys())

                non_positive_keys = [k for k in value if int(value[k]) <= 0]

                for k in non_positive_keys:
                    value.pop(k)

                if len(value) > 0:
                    self.__contents[item] = value

            else:
                self.__contents[item] = value

        else:
            logging.error('+NmrDpReportInputSource.setItemValue() ++ Error  - Unknown item type %s' % item)
            raise KeyError('+NmrDpReportInputSource.setItemValue() ++ Error  - Unknown item type %s' % item)

    def get(self):
        return self.__contents

    def put(self, contents):
        self.__contents = contents

    def updateNonStandardResidueByExptlData(self, chain_id, seq_id, content_subtype):
        """ Update specified non_starndard_residue by experimental data.
        """

        try:

            c = next(c for c in self.__contents['non_standard_residue'] if c['chain_id'] == chain_id)

            if seq_id in c['seq_id']:
                c['exptl_data'][c['seq_id'].index(seq_id)][content_subtype] = True

            else:
                logging.error('+NmrDpReportInputSource.updateNonStandardResidueByExptlData() ++ Error  - Unknown seq_id %s' % seq_id)
                raise KeyError('+NmrDpReportInputSource.updateNonStandardResidueByExptlData() ++ Error  - Unknown seq_id %s' % seq_id)

        except StopIteration:
            logging.error('+NmrDpReportInputSource.updateNonStandardResidueByExptlData() ++ Error  - Unknown chain_id %s' % chain_id)
            raise KeyError('+NmrDpReportInputSource.updateNonStandardResidueByExptlData() ++ Error  - Unknown chain_id %s' % chain_id)

class NmrDpReportSequenceAlignment:
    """ Wrapper class for data processing report of NMR data (sequence alignment).
    """

    def __init__(self):
        self.items = ('model_poly_seq_vs_coordinate', 'model_poly_seq_vs_nmr_poly_seq', 'nmr_poly_seq_vs_model_poly_seq', 'nmr_poly_seq_vs_chem_shift', 'nmr_poly_seq_vs_dist_restraint', 'nmr_poly_seq_vs_dihed_restraint', 'nmr_poly_seq_vs_rdc_restraint', 'nmr_poly_seq_vs_spectral_peak')

        self.__contents = {item: None for item in self.items}

    def setItemValue(self, item, value):

        if item in self.items:
            self.__contents[item] = value

        else:
            logging.error('+NmrDpReportSequenceAlignment.setItemValue() ++ Error  - Unknown item type %s' % item)
            raise KeyError('+NmrDpReportSequenceAlignment.setItemValue() ++ Error  - Unknown item type %s' % item)

    def get(self):
        return self.__contents

    def put(self, contents):
        self.__contents = contents

class NmrDpReportChainAssignment:
    """ Wrapper class for data processing report of NMR data (chain assignment).
    """

    def __init__(self):
        self.items = ('model_poly_seq_vs_nmr_poly_seq', 'nmr_poly_seq_vs_model_poly_seq')

        self.__contents = {item: None for item in self.items}

    def setItemValue(self, item, value):

        if item in self.items:
            self.__contents[item] = value

        else:
            logging.error('+NmrDpReportChainAssignment.setItemValue() ++ Error  - Unknown item type %s' % item)
            raise KeyError('+NmrDpReportChainAssignment.setItemValue() ++ Error  - Unknown item type %s' % item)

    def get(self):
        return self.__contents

    def put(self, contents):
        self.__contents = contents

class NmrDpReportError:
    """ Wrapper class for data processing report of NMR data (error).
    """

    def __init__(self):
        self.items = ('internal_error', 'format_issue', 'missing_mandatory_content', 'missing_mandatory_item',
                      'content_mismatch', 'sequence_mismatch',
                      'invalid_data', 'invalid_atom_nomenclature', 'invalid_atom_type', 'invalid_isotope_number', 'invalid_ambiguity_code',
                      'multiple_data', 'missing_data', 'duplicated_index', 'anomalous_data')

        self.__contents = {item: None for item in self.items}

        self.__contents['total'] = 0

        self.chk_row_pat = re.compile(r'^\[Check row of (.*)\] (.*)$')
        self.chk_rows_pat = re.compile(r'\[Check rows of (.*)\] (.*)$')

    def appendDescription(self, item, value):

        if item in self.items:

            if self.__contents[item] is None:
                self.__contents[item] = []

            if item != 'internal_error' and 'category' in value:
                value['category'] = value['category'].lstrip('_')

            if item != 'internal_error' and 'description' in value:
                d = value['description']

                if d.startswith('[Check row of'):
                    g = self.chk_row_pat.search(d).groups()

                    loc = {}
                    for i in g[0].split(','):
                        p = i.lstrip()
                        s = p.index(' ')
                        loc[p[0: s]] = p[s:].lstrip()

                    value['row_location'] = loc
                    value['description'] = g[1]

                elif d.startswith('[Check rows of'):
                    g = self.chk_rows_pat.search(d).groups()

                    locs = {}
                    for i in g[0].split(','):
                        p = i.lstrip()
                        q = p.split(' ', 1)
                        locs[q[0]] = re.sub(' vs ', ',', q[1]).split(',')

                    value['row_locations'] = locs
                    value['description'] = g[1]

            self.__contents[item].append(value)

            self.__contents['total'] += 1

        else:
            logging.error('+NmrDpReportError.appendDescription() ++ Error  - Unknown item type %s' % item)
            raise KeyError('+NmrDpReportError.appendDescription() ++ Error  - Unknown item type %s' % item)

    def get(self):
        return self.__contents

    def put(self, contents):
        self.__contents = contents

    def getTotal(self):
        """ Return total number of errors.
            @return: total number of errors
        """

        return self.__contents['total']

    def exists(self, file_name, sf_framecode):
        """ Return whether an error specified by file name and saveframe exists.
            @return: True for an error exists or False otherwise
        """

        for item in self.__contents.keys():

            if item in ['total', 'internal_error'] or self.__contents[item] is None:
                continue

            if any(c for c in self.__contents[item] if c['file_name'] == file_name and 'sf_framecode' in c and c['sf_framecode'] == sf_framecode):
                return True

        return False

    def getValueList(self, item, file_name, key=None):
        """ Return list of error values specified by item name and file name.
        """

        if item in ['total', 'internal_error'] or self.__contents is None or (not item in self.__contents.keys()) or self.__contents[item] is None:
            return None

        return [c for c in self.__contents[item] if c['file_name'] == file_name or (key is None or key in c['description'])]

    def getValueListWithSf(self, item, file_name, sf_framecode, key=None):
        """ Return list of error values specified by item name, file name, and saveframe.
        """

        if item in ['total', 'internal_error'] or self.__contents is None or (not item in self.__contents.keys()) or self.__contents[item] is None:
            return None

        return [c for c in self.__contents[item] if c['file_name'] == file_name and c['sf_framecode'] == sf_framecode and (key is None or key in c['description'])]

    def getUniqueValueList(self, item, file_name):
        """ Return list of error values having unique sf_framecode and description.
        """

        if item in ['total', 'internal_error'] or self.__contents is None or (not item in self.__contents.keys()) or self.__contents[item] is None:
            return None

        list = []

        keys = set()

        for c in self.getValueList(item, file_name):

            if not 'sf_framecode' in c:
                continue

            key = c['sf_framecode'] + c['description']

            if key in keys:
                continue

            if 'row_location' in c:
                del c['row_location']

            elif 'row_locations' in c:
                del c['row_locations']

            list.append(c)

            keys.add(key)

        return list

    def getDescription(self, item, file_name, sf_framecode):
        """ Return error description specified by item name, file name, and saveframe.
        """

        if item in ['total', 'internal_error'] or self.__contents is None or (not item in self.__contents.keys()) or self.__contents[item] is None:
            return None

        try:
            c = next(c for c in self.__contents[item] if c['file_name'] == file_name and 'sf_framecode' in c and c['sf_framecode'] == sf_framecode)
            return c['description']
        except StopIteration:
            return None

    def getCombinedDescriptions(self, file_name, sf_framecode):
        """ Return combined error descriptions specified by file name and saveframe.
        """

        if self.__contents is None:
            return None

        d = []

        for item in self.items:

            if item == 'internal_error' or self.__contents[item] is None:
                continue

            for c in self.__contents[item]:

                if c['file_name'] == file_name and 'sf_framecode' in c and c['sf_framecode'] == sf_framecode:
                    d.append(item + ': ' + c['description'])

        if len(d) == 0:
            return None

        return d

class NmrDpReportWarning:
    """ Wrapper class for data processing report of NMR unified data (warning).
    """

    def __init__(self):
        self.items = ('encouragement', 'missing_content', 'missing_saveframe', 'missing_data', 'enum_mismatch',
                      'enum_mismatch_ignorable', 'corrected_format_issue',
                      'disordered_index', 'sequence_mismatch',
                      'atom_nomenclature_mismatch', 'auth_atom_nomenclature_mismatch', 'ccd_mismatch', 'ambiguity_code_mismatch',
                      'skipped_saveframe_category', 'skipped_loop_category',
                      'anomalous_chemical_shift', 'unusual_chemical_shift',
                      'anomalous_data', 'unusual_data', 'remarkable_data', 'insufficient_data',
                      'conflicted_data', 'inconsistent_data', 'redundant_data',
                      'concatenated_sequence', 'not_superimposed_model')

        self.__contents = {item: None for item in self.items}

        self.__contents['total'] = 0

        self.chk_row_pat = re.compile(r'^\[Check row of (.*)\] (.*)$')
        self.chk_rows_pat = re.compile(r'\[Check rows of (.*)\] (.*)$')

    def appendDescription(self, item, value):

        if item in self.items:

            if self.__contents[item] is None:
                self.__contents[item] = []

            if 'category' in value:
                value['category'] = value['category'].lstrip('_')

            if 'description' in value:
                d = value['description']

                if d.startswith('[Check row of'):
                    g = self.chk_row_pat.search(d).groups()

                    loc = {}
                    for i in g[0].split(','):
                        p = i.lstrip()
                        s = p.index(' ')
                        loc[p[0: s]] = p[s:].lstrip()

                    value['row_location'] = loc
                    value['description'] = g[1]

                elif d.startswith('[Check rows of'):
                    g = self.chk_rows_pat.search(d).groups()

                    locs = {}
                    for i in g[0].split(','):
                        p = i.lstrip()
                        q = p.split(' ', 1)
                        locs[q[0]] = re.sub(' vs ', ',', q[1]).split(',')

                    value['row_locations'] = locs
                    value['description'] = g[1]

            self.__contents[item].append(value)

            self.__contents['total'] += 1

        else:
            logging.error('+NmrDpReportWarning.appendDescription() ++ Error  - Unknown item type %s' % item)
            raise KeyError('+NmrDpReportWarning.appendDescription() ++ Error  - Unknown item type %s' % item)

    def get(self):
        return self.__contents

    def put(self, contents):
        self.__contents = contents

    def getTotal(self):
        """ Return total number of warnings.
            @return: total number of warnings
        """

        return self.__contents['total']

    def exists(self, file_name, sf_framecode):
        """ Return whether a warning specified by file name and saveframe exists.
            @return: True for a warning exists or False otherwise
        """

        for item in self.__contents.keys():

            if item in ['total', 'enum_mismatch_ignorable'] or self.__contents[item] is None:
                continue

            if any(c for c in self.__contents[item] if c['file_name'] == file_name and 'sf_framecode' in c and c['sf_framecode'] == sf_framecode):
                return True

        return False

    def getValueList(self, item, file_name, key=None):
        """ Return list of warning values specified by item name and file name.
        """

        if item == 'total' or self.__contents is None or (not item in self.__contents.keys()) or self.__contents[item] is None:
            return None

        return [c for c in self.__contents[item] if c['file_name'] == file_name and (key is None or key in c['description'])]

    def getValueListWithSf(self, item, file_name, sf_framecode, key=None):
        """ Return list of warning values specified by item name, file name, and saveframe.
        """

        if item == 'total' or self.__contents is None or (not item in self.__contents.keys()) or self.__contents[item] is None:
            return None

        return [c for c in self.__contents[item] if c['file_name'] == file_name and c['sf_framecode'] == sf_framecode and (key is None or key in c['description'])]

    def getUniqueValueList(self, item, file_name):
        """ Return list of warning values having unique sf_framecode and description.
        """

        if item == 'total' or self.__contents is None or (not item in self.__contents.keys()) or self.__contents[item] is None:
            return None

        list = []

        keys = set()

        for c in self.getValueList(item, file_name):

            if not 'sf_framecode' in c:
                continue

            key = c['sf_framecode'] + c['description']

            if key in keys:
                continue

            if 'row_location' in c:
                del c['row_location']

            elif 'row_locations' in c:
                del c['row_locations']

            list.append(c)

            keys.add(key)

        return list

    def getDescription(self, item, file_name, sf_framecode):
        """ Return warning description specified by item name, file name, and saveframe.
        """

        if item == 'total' or self.__contents is None or (not item in self.__contents.keys()) or self.__contents[item] is None:
            return None

        try:
            c = next(c for c in self.__contents[item] if c['file_name'] == file_name and 'sf_framecode' in c and c['sf_framecode'] == sf_framecode)
            return c['description']
        except StopIteration:
            return None

    def getCombinedDescriptions(self, file_name, sf_framecode):
        """ Return combined warning descriptions specified by file name and saveframe.
        """

        if self.__contents is None:
            return None

        d = []

        for item in self.items:

            if item == 'enum_mismatch_ignorable' or self.__contents[item] is None:
                continue

            for c in self.__contents[item]:

                if c['file_name'] == file_name and 'sf_framecode' in c and c['sf_framecode'] == sf_framecode:
                    d.append(item + ': ' + c['description'])

        if len(d) == 0:
            return None

        return d

    def sortChemicalShiftValidation(self):
        """ Sort warning about anomalous/unusual chemical shift.
        """

        if self.__contents is None:
            return

        d = []

        anomalous_cs = False
        mixed_status = False

        for item in ['anomalous_data', 'anomalous_chemical_shift', 'unusual_data', 'unusual_chemical_shift']:

            if not item in self.__contents.keys() or self.__contents[item] is None:
                continue

            _d = [c for c in self.__contents[item] if 'sigma' in c] if 'data' in item else self.__contents[item]
            _d_ = copy.copy(_d)

            if len(_d) > 0:

                if 'anomalous' in item:
                    anomalous_cs = True
                    for c in _d:
                        c['status'] = 'A'

                elif anomalous_cs:
                    mixed_status = True

                d.extend(_d)

                for c in _d_:
                    self.__contents[item].remove(c)

                if len(self.__contents[item]) == 0:
                    self.__contents[item] = None

        if len(d) == 0:
            return

        item = 'anomalous_chemical_shift' if anomalous_cs else 'unusual_chemical_shift'

        self.__contents[item] = []

        if mixed_status:
            for c in d:
                if not 'status' in c:
                    c['status'] = 'S'
                if not 'sigma' in c:
                    c['sigma'] = 0.0

            for c in sorted(sorted(d, key=lambda i: i['sigma'], reverse=True), key=lambda j: j['status']):
                if 'description_alt' in c:
                    c['description'] = c['description_alt']
                    del c['description_alt']
                del c['sigma']
                self.__contents[item].append(c)

        else:
            for c in d:
                if 'status' in c and not anomalous_cs:
                    del c['status']
                if not 'sigma' in c:
                    c['sigma'] = 0.0

            for c in sorted(d, key=lambda i: i['sigma'], reverse=True):
                if 'description_alt' in c:
                    c['description'] = c['description_alt']
                    del c['description_alt']
                del c['sigma']
                self.__contents[item].append(c)

    def sortBySigma(self, item):
        """ Sort warning about sigma.
        """

        if self.__contents is None:
            return

        if not item in self.__contents or self.__contents[item] is None or len(self.__contents[item]) < 2:
            return

        d = copy.copy(self.__contents[item])

        self.__contents[item] = []

        for c in sorted(d, key=lambda i: i['sigma'], reverse=True):
            self.__contents[item].append(c)<|MERGE_RESOLUTION|>--- conflicted
+++ resolved
@@ -33,11 +33,8 @@
 # 28-Apr-2020  M. Yokochi - fix 'NOE? (To be decided)' to be 'NOE' (DAOTHER-5626)
 # 29-Apr-2020  M. Yokochi - sort 'conflicted_data' and 'inconsistent_data' items (DAOTHER-5622)
 # 13-May-2020  M. Yokochi - avoid system crash when format issue occurs (DAOTHER-5673)
-<<<<<<< HEAD
 # 15-May-2020  M. Yokochi - ignore 'disordered_index' warning (DAOTHER-5485)
-=======
 # 15-May-2020  M. Yokochi - add 'content_mismatch' error for NMR legacy deposition (DAOTHER-5687)
->>>>>>> 0eeec957
 ##
 """ Wrapper class for data processing report of NMR data.
     @author: Masashi Yokochi
