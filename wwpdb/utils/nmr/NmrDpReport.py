--- conflicted
+++ resolved
@@ -20,11 +20,8 @@
 # 23-Mar-2020  M. Yokochi - add 'anomalous_chemical_shift' and 'unusual_chemical_shift' warning types
 # 24-Mar-2020  M. Yokochi - add method to retrieve chemical shift reference (DAOTHER-1682)
 # 03-Apr-2020  M. Yokochi - add methods to retrieve sequence alignment between coordinate and NMR data
-<<<<<<< HEAD
 # 15-Apr-2020  M. Yokochi - add getAverageRMSDWithinRange() (DAOTHER-4060)
-=======
 # 18-Apr-2020  M. Yokochi - fix error of apilayer - getNmrSeqAlignment in NMR legacy deposition (DAOTHER-5594)
->>>>>>> b70a1a7e
 ##
 """ Wrapper class for data processing report of NMR data.
     @author: Masashi Yokochi
