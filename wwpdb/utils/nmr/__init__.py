--- conflicted
+++ resolved
@@ -3,8 +3,4 @@
 __author__ = "Ezra Peisach"
 __email__ = "ezra.peisach@rcsb.org"
 __license__ = "Apache 2.0"
-<<<<<<< HEAD
-__version__ = "0.9.1"
-=======
-__version__ = "0.10"
->>>>>>> 166023dc
+__version__ = "0.10"