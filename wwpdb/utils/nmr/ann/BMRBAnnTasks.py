--- conflicted
+++ resolved
@@ -1647,12 +1647,9 @@
                                     lp.data[idx][type_col] = 'phospholipid'
                                 elif mol_common_name in ('tfe', 'trifluoroethanol'):
                                     lp.data[idx][type_col] = 'solvent'
-<<<<<<< HEAD
-=======
                                 elif 'deuterate' in mol_common_name and 'd2o' in mol_common_name:
                                     lp.data[idx][mol_common_name_col] = 'D2O'
                                     lp.data[idx][type_col] = 'solvent'
->>>>>>> 55dea5fc
 
                         if row[2] not in emptyValue:
                             if is_natural_abundance(row[2]):
