# File: BMRBAnnTasks.py
# Date: 24-Dec-2023
#
# Updates:
##
""" Wrapper class for BMRB annotation tasks.
    @author: Masashi Yokochi
"""
__docformat__ = "restructuredtext en"
__author__ = "Masashi Yokochi"
__email__ = "yokochi@protein.osaka-u.ac.jp"
__license__ = "Apache License 2.0"
__version__ = "1.0.0"

import sys
import re
import copy
import pynmrstar
import itertools

from packaging import version
from operator import itemgetter
from typing import IO, List, Optional

try:
    from wwpdb.utils.nmr.ChemCompUtil import ChemCompUtil
    from wwpdb.utils.nmr.BMRBChemShiftStat import BMRBChemShiftStat
    from wwpdb.utils.nmr.AlignUtil import (emptyValue,
                                           monDict3,
                                           getOneLetterCodeCan)
    from wwpdb.utils.nmr.mr.ParserListenerUtil import (ISOTOPE_NUMBERS_OF_NMR_OBS_NUCS,
                                                       ISOTOPE_NAMES_OF_NMR_OBS_NUCS,
                                                       ALLOWED_AMBIGUITY_CODES,
                                                       ALLOWED_ISOTOPE_NUMBERS,
                                                       WELL_KNOWN_ISOTOPE_NUMBERS,
                                                       CS_UNCERTAINTY_RANGE,
                                                       getMaxEffDigits,
                                                       roundString,
                                                       retrieveOriginalFileName)
    from wwpdb.utils.nmr.CifToNmrStar import (CifToNmrStar,
                                              get_first_sf_tag,
                                              set_sf_tag)
    from wwpdb.utils.nmr.NmrDpReport import NmrDpReport
except ImportError:
    from nmr.ChemCompUtil import ChemCompUtil
    from nmr.BMRBChemShiftStat import BMRBChemShiftStat
    from nmr.AlignUtil import (emptyValue,
                               monDict3,
                               getOneLetterCodeCan)
    from nmr.mr.ParserListenerUtil import (ISOTOPE_NUMBERS_OF_NMR_OBS_NUCS,
                                           ISOTOPE_NAMES_OF_NMR_OBS_NUCS,
                                           ALLOWED_AMBIGUITY_CODES,
                                           ALLOWED_ISOTOPE_NUMBERS,
                                           WELL_KNOWN_ISOTOPE_NUMBERS,
                                           CS_UNCERTAINTY_RANGE,
                                           getMaxEffDigits,
                                           roundString,
                                           retrieveOriginalFileName)
    from nmr.CifToNmrStar import (CifToNmrStar,
                                  get_first_sf_tag,
                                  set_sf_tag)
    from nmr.NmrDpReport import NmrDpReport


__python_3_7__ = version.parse(sys.version.split()[0]) >= version.parse("3.7.0")


CS_UNCERT_MAX = CS_UNCERTAINTY_RANGE['max_inclusive']


MAX_ROWS_TO_CHECK_SPECTRAL_PEAK_IDENTITY = 10


protein_related_words = ['protein', 'peptide', 'amino', 'n-term', 'c-term', 'domain', 'enzyme', 'ase']
dna_related_words = ['dna', 'deoxyribonucleotide', 'nucleotide', "5'-", "3'-"]
rna_related_words = ['rna', 'ribonucleotide', 'nucleotide', "5'-", "3'-"]

allowed_thiol_states = ('all disulfide bound', 'all other bound', 'all free', 'not present', 'not available', 'unknown', 'not reported',
                        'free and disulfide bound', 'free and other bound', 'free disulfide and other bound', 'disulfide and other bound')


class BMRBAnnTasks:
    """ Wrapper class for BMRB annotation tasks.
    """

    def __init__(self, verbose: bool, log: IO,
                 sfCategoryList: List[str], entryId: str,
                 annotationMode: bool, internalMode: bool, enforcePeakRowFormat: bool, sailFlag: bool, report: NmrDpReport,
                 ccU: Optional[ChemCompUtil] = None, csStat: Optional[BMRBChemShiftStat] = None,
                 c2S: Optional[CifToNmrStar] = None):
        self.__class_name__ = self.__class__.__name__
        self.__version__ = __version__

        self.__verbose = verbose
        self.__lfh = log

        self.__sfCategoryList = sfCategoryList
        self.__entryId = entryId

        self.__annotationMode = annotationMode
        self.__internalMode = internalMode
        self.__enforcePeakRowFormat = enforcePeakRowFormat
        self.__sailFlag = sailFlag
        self.__report = report

        # CCD accessing utility
        self.__ccU = ChemCompUtil(verbose, log) if ccU is None else ccU

        # BMRB chemical shift statistics
        self.__csStat = BMRBChemShiftStat(verbose, log, self.__ccU) if csStat is None else csStat

        # CifToNmrStar
        self.__c2S = CifToNmrStar(log) if c2S is None else c2S

        # provenance information to be included in _Related_entries loop if it is not exists
        self.__derivedEntryId = None
        self.__derivedEntryTitle = None

        self.__defSfLabelTag = ['_Assigned_chem_shift_list.Sample_condition_list_label',
                                '_Assigned_chem_shift_list.Chem_shift_reference_label',
                                '_Spectral_peak_list.Sample_label',
                                '_Spectral_peak_list.Sample_condition_list_label',
                                '_Conformer_stat_list.Conf_family_coord_set_label',
                                '_Conformer_stat_list.Representative_conformer_label',
                                '_Conformer_family_coord_set.Sample_condition_list_label'
                                ]

    def setProvenanceInfo(self, derivedEntryId: Optional[str], derivedEntryTitle: Optional[str]):
        """ Set provenance information.
        """

        self.__derivedEntryId = derivedEntryId
        self.__derivedEntryTitle = derivedEntryTitle

    def perform(self, master_entry: pynmrstar.Entry) -> bool:
        """ Perform a series of BMRB annotation tasks.
        """

        if not isinstance(master_entry, pynmrstar.Entry):
            return False

        def eff_digits(value: str):
            """ Return effective digits.
            """

            return len(value) - 1 - value.index('.') if '.' in value else 0

        def not_title(title: str):
            if title in emptyValue:
                return True
            title = title.lower()
            return title.startswith('unidentified') or title.startswith('unclassified')\
                or title.startswith('unknown') or title.startswith('unspecified')\
                or title.startswith('none') or title.startswith('not ')\
                or title.startswith('n/a')\
                or title.startswith('na ') or title in ('na', 'no')\
                or title.startswith('subunit')

        sf_category = 'entry_interview'

        int_sf = None

        if sf_category in self.__sfCategoryList:
            int_sf = master_entry.get_saveframes_by_category(sf_category)[0]

        sf_category = 'entry_information'

        if sf_category in self.__sfCategoryList:
            ent_sf = master_entry.get_saveframes_by_category(sf_category)[0]

            lp_category = '_Contact_person'

            try:

                lp = ent_sf.get_loop(lp_category)

                tags = ['Email_address', 'Given_name', 'Family_name',
                        'Department_and_institution', 'Country', 'State_province', 'City',
                        'Postal_code', 'Role', 'Organization_type']

                if set(tags) & set(lp.tags) == set(tags):
                    contact = lp.get_tag(tags)
                    len_contact = len(contact)

                    dup_idx = set()
                    for idx, row in enumerate(contact):
                        for _idx in range(idx + 1, len_contact):
                            if contact[_idx] == row:
                                dup_idx.add(_idx)

                    if len(dup_idx) > 0:
                        dup_idx = sorted(dup_idx, reverse=True)

                        for _idx in dup_idx:
                            del lp.data[_idx]

                        id_col = lp.tags.index('ID')

                        for idx, row in enumerate(lp, start=1):
                            row[id_col] = idx

            except KeyError:
                pass

            lp_category = '_Entry_author'

            try:

                lp = ent_sf.get_loop(lp_category)

                tags = ['Given_name', 'Family_name', 'First_initial', 'Middle_initials', 'Family_title', 'ORCID']

                if set(tags) & set(lp.tags) == set(tags):
                    author = lp.get_tag(tags)
                    len_author = len(author)

                    dup_idx = set()
                    for idx, row in enumerate(author):
                        for _idx in range(idx + 1, len_author):
                            if author[_idx] == row:
                                dup_idx.add(_idx)

                    if len(dup_idx) > 0:
                        dup_idx = sorted(dup_idx, reverse=True)

                        for _idx in dup_idx:
                            del lp.data[_idx]

                        ordinal_col = lp.tags.index('Ordinal')

                        for idx, row in enumerate(lp, start=1):
                            row[ordinal_col] = idx

            except KeyError:
                pass

            if not self.__internalMode and self.__derivedEntryId not in emptyValue:

                lp_category = '_Related_entries'

                try:

                    lp = ent_sf.get_loop(lp_category)

                    tags = ['Database_name', 'Database_accession_code']

                    if set(tags) & set(lp.tags) == set(tags):
                        related_entries = lp.get_tag(tags)

                        has_provenance = False
                        for idx, row in enumerate(related_entries):
                            if row == ['BMRB', self.__derivedEntryId]:
                                has_provenance = True
                                if self.__derivedEntryTitle not in emptyValue:
                                    lp.data[idx][lp.tags.index('Relationship')] = self.__derivedEntryTitle
                                break

                        if not has_provenance:
                            row = [None] * len(lp.tags)
                            row[lp.tags.index('Database_name')] = 'BMRB'
                            row[lp.tags.index('Database_accession_code')] = self.__derivedEntryId
                            if self.__derivedEntryTitle not in emptyValue:
                                row[lp.tags.index('Relationship')] = self.__derivedEntryTitle
                            row[lp.tags.index('Entry_ID')] = self.__entryId

                            lp.add_data(row)

                            lp.sort_rows(['Database_name', 'Database_accession_code'])

                except KeyError:
                    # items = ['Database_name', 'Database_accession_code', 'Relationship', 'Entry_ID']
                    #
                    # lp = pynmrstar.Loop.from_scratch(lp_category)
                    #
                    # tags = [lp_category + '.' + item for item in items]
                    #
                    # lp.add_tag(tags)
                    #
                    # lp.add_data(['BMRB', self.__derivedEntryId, self.__derivedEntryTitle, self.__entryId])
                    #
                    # ent_sf.add_loop(lp)
                    pass

        sf_category = 'experiment_list'

        if sf_category in self.__sfCategoryList:
            for sf in master_entry.get_saveframes_by_category(sf_category):

                lp_category = '_Experiment'

                try:

                    lp = sf.get_loop(lp_category)

                    tags = ['Sample_ID', 'Sample_label',
                            'Sample_condition_list_ID', 'Sample_condition_list_label',
                            'NMR_spectrometer_ID', 'NMR_spectrometer_label']

                    if set(tags) & set(lp.tags) == set(tags):
                        exp_list = lp.get_tag(tags)

                        def sync_exp_lp_and_sf(row, idx, id_col, label_col, parent_sf_tag_prefix):
                            if (row[id_col] in emptyValue and row[label_col] not in emptyValue)\
                               or (row[id_col] not in emptyValue and row[label_col] in emptyValue):
                                list_id = sf_framecode = None
                                if row[id_col] in emptyValue:
                                    _sf_framecode = row[label_col].lstrip('$')
                                    sf_framecode = _sf_framecode.replace(' ', '_')
                                    try:
                                        parent_sf = master_entry.get_saveframe_by_name(sf_framecode)
                                        list_id = get_first_sf_tag(parent_sf, 'ID')
                                    except KeyError:
                                        pass
                                    if list_id in emptyValue and sf_framecode.split('_')[-1].isdigit():
                                        list_id = sf_framecode.split('_')[-1]
                                        if _sf_framecode != sf_framecode:
                                            sf_framecode = f'{parent_sf_tag_prefix[1:]}_{list_id}'
                                            for _list_id, parent_sf in enumerate(master_entry.get_saveframes_by_category(parent_sf_tag_prefix[1:]), start=1):
                                                if str(_list_id) == list_id:
                                                    set_sf_tag(parent_sf, 'Sf_framecode', sf_framecode)
                                                    set_sf_tag(parent_sf, 'ID', list_id)
                                                    name = get_first_sf_tag(parent_sf, 'Name')
                                                    if len(name) == 0:
                                                        set_sf_tag(parent_sf, 'Name', _sf_framecode)
                                else:
                                    list_id = row[id_col]
                                    if isinstance(list_id, int):
                                        list_id = str(list_id)
                                    for parent_sf in master_entry.get_saveframes_by_tag_and_value(f'{parent_sf_tag_prefix}.ID', list_id):
                                        sf_framecode = get_first_sf_tag(parent_sf, 'Sf_framecode').replace(' ', '_')
                                        break
                                if None not in (list_id, sf_framecode):
                                    lp.data[idx][lp.tags.index(tags[id_col])] = list_id
                                    lp.data[idx][lp.tags.index(tags[label_col])] = f'${sf_framecode}'

                        for idx, row in enumerate(exp_list):
                            sync_exp_lp_and_sf(row, idx, 0, 1, '_Sample')
                            sync_exp_lp_and_sf(row, idx, 2, 3, '_Sample_condition_list')
                            sync_exp_lp_and_sf(row, idx, 4, 5, '_NMR_spectrometer')

                except KeyError:
                    pass

        # section 11: assigned chemical shifts

        isotope_nums, cs_ref_sf_framecode, smpl_cond_sf_framecode, isotope_nums_per_entity = {}, {}, {}, {}

        sf_category = 'sample'

        if sf_category in self.__sfCategoryList:
            for sf in master_entry.get_saveframes_by_category(sf_category):
                smpl_id = get_first_sf_tag(sf, 'ID')
                if not isinstance(smpl_id, int):
                    if len(smpl_id) == 0 or smpl_id in emptyValue or not smpl_id.isdigit():
                        smpl_id = 1
                        set_sf_tag(sf, 'ID', smpl_id)
                    else:
                        smpl_id = int(smpl_id)
                    self.__c2S.set_local_sf_id(sf, smpl_id)

        sf_category = 'chem_shift_reference'

        if sf_category in self.__sfCategoryList:
            for sf in master_entry.get_saveframes_by_category(sf_category):
                cs_ref_id = get_first_sf_tag(sf, 'ID')
                if not isinstance(cs_ref_id, int):
                    if len(cs_ref_id) == 0 or cs_ref_id in emptyValue or not cs_ref_id.isdigit():
                        cs_ref_id = 1
                        set_sf_tag(sf, 'ID', cs_ref_id)
                    else:
                        cs_ref_id = int(cs_ref_id)
                    self.__c2S.set_local_sf_id(sf, cs_ref_id)

                isotope_nums[cs_ref_id] = set()
                cs_ref_sf_framecode[cs_ref_id] = get_first_sf_tag(sf, 'Sf_framecode')

        sf_category = 'sample_conditions'

        if sf_category in self.__sfCategoryList:
            for sf in master_entry.get_saveframes_by_category(sf_category):
                smpl_cond_list_id = get_first_sf_tag(sf, 'ID')
                if not isinstance(smpl_cond_list_id, int):
                    if len(smpl_cond_list_id) == 0 or smpl_cond_list_id in emptyValue or not smpl_cond_list_id.isdigit():
                        smpl_cond_list_id = 1
                        set_sf_tag(sf, 'ID', smpl_cond_list_id)
                    else:
                        smpl_cond_list_id = int(smpl_cond_list_id)
                    self.__c2S.set_local_sf_id(sf, smpl_cond_list_id)

                smpl_cond_sf_framecode[smpl_cond_list_id] = get_first_sf_tag(sf, 'Sf_framecode')

        empty_val_err_tags, zero_val_err_tags = [], []
        zero_shift_val_err = ''
        label_to_auth_seq = {}
        ent_asym_id_with_exptl_data = set()

        sf_category = 'assigned_chemical_shifts'

        if sf_category in self.__sfCategoryList:
            for list_id, sf in enumerate(master_entry.get_saveframes_by_category(sf_category), start=1):
                self.__c2S.set_local_sf_id(sf, list_id)
                cs_ref_id = get_first_sf_tag(sf, 'Chem_shift_reference_ID')
                if not isinstance(cs_ref_id, int):
                    if len(cs_ref_id) == 0 or cs_ref_id in emptyValue or not cs_ref_id.isdigit():
                        cs_ref_id = 1
                        set_sf_tag(sf, 'Chem_shift_reference_ID', cs_ref_id)
                    else:
                        cs_ref_id = int(cs_ref_id)
                if cs_ref_id in cs_ref_sf_framecode:
                    set_sf_tag(sf, 'Chem_shift_reference_label', f'${cs_ref_sf_framecode[cs_ref_id]}')
                else:
                    isotope_nums[cs_ref_id] = set()
                    if len(cs_ref_sf_framecode) > 0:
                        cs_ref_id = min(list(cs_ref_sf_framecode.keys()))
                        set_sf_tag(sf, 'Chem_shift_reference_ID', cs_ref_id)
                        set_sf_tag(sf, 'Chem_shift_reference_label', f'${cs_ref_sf_framecode[cs_ref_id]}')
                    else:
                        cs_ref_id = 1
                        set_sf_tag(sf, 'Chem_shift_reference_ID', cs_ref_id)

                smpl_cond_list_id = get_first_sf_tag(sf, 'Sample_condition_list_ID')
                if not isinstance(smpl_cond_list_id, int):
                    if len(smpl_cond_list_id) == 0 or smpl_cond_list_id in emptyValue or not smpl_cond_list_id.isdigit():
                        smpl_cond_list_id = 1
                        set_sf_tag(sf, 'Sample_condition_list_ID', smpl_cond_list_id)
                    else:
                        smpl_cond_list_id = int(smpl_cond_list_id)
                if smpl_cond_list_id in smpl_cond_sf_framecode:
                    set_sf_tag(sf, 'Sample_condition_list_label', f'${smpl_cond_sf_framecode[smpl_cond_list_id]}')
                else:
                    if len(smpl_cond_sf_framecode) > 0:
                        smpl_cond_list_id = min(list(smpl_cond_sf_framecode.keys()))
                        set_sf_tag(sf, 'Sample_condition_list_ID', smpl_cond_list_id)
                        set_sf_tag(sf, 'Sample_condition_list_label', f'${smpl_cond_sf_framecode[smpl_cond_list_id]}')
                    else:
                        smpl_cond_list_id = 1
                        set_sf_tag(sf, 'Sample_condition_list_ID', smpl_cond_list_id)

                exp_list_sf_category = 'experiment_list'

                if exp_list_sf_category in self.__sfCategoryList:
                    exp_list_sf = master_entry.get_saveframes_by_category(exp_list_sf_category)[0]

                    exp_lp_category = '_Experiment'

                    try:
                        exp_lp = exp_list_sf.get_loop(exp_lp_category)
                        exp_lp.sort_rows('ID')
                    except KeyError:
                        exp_lp = None

                    if exp_lp is not None:

                        exp_tags = ['ID', 'Name', 'Sample_ID', 'Sample_label', 'Sample_state']

                        if set(exp_tags) & set(exp_lp.tags) == set(exp_tags):
                            exp_list = exp_lp.get_tag(exp_tags)

                            if len(exp_list) > 0:

                                lp_category = '_Chem_shift_experiment'
                                lp = None

                                try:

                                    lp = sf.get_loop(lp_category)
                                    lp.sort_rows('Experiment_ID')

                                    tags = ['Experiment_ID', 'Experiment_name', 'Sample_ID', 'Sample_label', 'Sample_state']

                                    if set(tags) & set(lp.tags) == set(tags):
                                        exp_id_col = lp.tags.index('Experiment_ID')
                                        exp_name_col = lp.tags.index('Experiment_name')
                                        sample_id_col = lp.tags.index('Sample_ID')
                                        sample_label_col = lp.tags.index('Sample_label')
                                        sample_state_col = lp.tags.index('Sample_state')

                                        cs_exp_list = lp.get_tag(tags)
                                        reserved_ids, duplicated_idxs, reserved_names = [], [], []

                                        for idx, cs_exp in enumerate(cs_exp_list):
                                            if cs_exp[0] not in emptyValue:
                                                if cs_exp[0] not in reserved_ids:
                                                    reserved_ids.append(cs_exp[0])
                                                else:
                                                    duplicated_idxs.append(idx)
                                                exp = next((exp for exp in exp_list if exp[0] == cs_exp[0]), None)
                                                if exp is not None:
                                                    if cs_exp[2:5] != exp[2:5]:
                                                        lp.data[idx][exp_name_col] = exp[1]
                                                        lp.data[idx][sample_id_col] = exp[2]
                                                        lp.data[idx][sample_label_col] = exp[3]
                                                        lp.data[idx][sample_state_col] = exp[4]
                                                    reserved_names.append(exp[1])
                                            else:
                                                exp = next((exp for exp in exp_list if exp[1] not in reserved_names), None)
                                                if exp is not None:
                                                    lp.data[idx][exp_id_col] = exp_list.index(exp) + 1
                                                    lp.data[idx][exp_name_col] = exp[1]
                                                    lp.data[idx][sample_id_col] = exp[2]
                                                    lp.data[idx][sample_label_col] = exp[3]
                                                    lp.data[idx][sample_state_col] = exp[4]
                                                    reserved_names.append(exp[1])

                                        if len(duplicated_idxs) > 0:
                                            for idx in reversed(duplicated_idxs):
                                                del lp.data[idx]

                                except (KeyError, TypeError):

                                    if lp is not None:
                                        del sf[lp]

                                    items = ['Experiment_ID', 'Experiment_name', 'Sample_ID', 'Sample_label', 'Sample_state',
                                             'Entry_ID', 'Assigned_chem_shift_list_ID']

                                    cs_list_id = get_first_sf_tag(sf, 'ID')

                                    lp = pynmrstar.Loop.from_scratch(lp_category)

                                    tags = [lp_category + '.' + item for item in items]

                                    lp.add_tag(tags)

                                    for exp in exp_list:
                                        row = exp
                                        row.extend([self.__entryId, cs_list_id])
                                        lp.add_data(row)

                                    lp.sort_rows('Experiment_ID')

                                    sf.add_loop(lp)

                try:

                    lp_category = '_Atom_chem_shift'

                    lp = sf.get_loop(lp_category)

                    if self.__report.getInputSourceIdOfCoord() < 0 and 'Index_ID' in lp.tags:
                        idx_col = lp.tags.index('Index_ID')
                        for idx, row in enumerate(lp.data, start=1):
                            row[idx_col] = idx

                    tags = ['Entity_assembly_ID', 'Entity_ID', 'Comp_index_ID', 'Auth_seq_ID']

                    if set(tags) & set(lp.tags) == set(tags):

                        dat = lp.get_tag(tags)

                        for row in dat:
                            if isinstance(row[0], str) and row[0] not in emptyValue and row[0].isdigit():
                                ent_asym_id_with_exptl_data.add(int(row[0]))
                            if row[1] not in emptyValue and row[2] not in emptyValue and row[3] not in emptyValue:
                                try:
                                    seq_key = (int(row[1]), int(row[2]))
                                    if seq_key not in label_to_auth_seq:
                                        label_to_auth_seq[seq_key] = int(row[3])
                                except ValueError:
                                    continue

                    tags = ['Atom_isotope_number', 'Val_err', 'Ambiguity_code', 'Entity_ID']

                    if set(tags) & set(lp.tags) == set(tags):

                        dat = lp.get_tag(tags)

                        val_err_col = lp.tags.index('Val_err')
                        ambig_code_col = lp.tags.index('Ambiguity_code')

                        isotope_nums_in_loop = set()
                        isotope_nums_with_empty_val_err = set()
                        isotope_nums_with_zero_val_err = set()
                        empty_ambig_code = False

                        for idx, row in enumerate(dat):
                            try:
                                isotope_number = int(row[0])
                                isotope_nums[cs_ref_id].add(isotope_number)
                                isotope_nums_in_loop.add(isotope_number)
                                if row[1] in emptyValue and isotope_number in ALLOWED_ISOTOPE_NUMBERS:
                                    isotope_nums_with_empty_val_err.add(isotope_number)
                                if row[1] not in emptyValue:
                                    try:
                                        val_err = float(row[1])
                                        if val_err > 0.0:
                                            pass
                                        elif val_err == 0.0:
                                            if len(zero_shift_val_err) == 0:
                                                zero_shift_val_err = row[1]
                                            if isotope_number in ALLOWED_ISOTOPE_NUMBERS:
                                                isotope_nums_with_zero_val_err.add(isotope_number)
                                        else:
                                            lp.data[idx][val_err_col] = abs(val_err)
                                    except ValueError:
                                        pass
                                if row[2] in emptyValue:
                                    empty_ambig_code = True
                                if row[3] not in emptyValue:
                                    if isinstance(row[3], str):
                                        entity_id = int(row[3])
                                    else:
                                        entity_id = row[3]
                                    if entity_id not in isotope_nums_per_entity:
                                        isotope_nums_per_entity[entity_id] = set()
                                    isotope_nums_per_entity[entity_id].add(isotope_number)
                            except (ValueError, TypeError):
                                continue

                        if len(isotope_nums_with_empty_val_err) > 0:

                            for isotope_number in isotope_nums_with_empty_val_err:

                                if isotope_number in (1, 2, 13, 15, 19, 31):
                                    type_symbol = next(k for k, v in ISOTOPE_NUMBERS_OF_NMR_OBS_NUCS.items() if isotope_number in v)
                                    cs_val_err = get_first_sf_tag(sf, f'Chem_shift_{isotope_number}{type_symbol}_err')
                                else:
                                    continue

                                if len(cs_val_err) == 0 or cs_val_err in emptyValue:
                                    empty_val_err_tag = f'_Assigned_chem_shift_list.Chem_shift_{isotope_number}{type_symbol}_err'
                                    if empty_val_err_tag not in empty_val_err_tags:
                                        empty_val_err_tags.append(empty_val_err_tag)
                                    continue

                                try:
                                    cs_val_err = abs(float(cs_val_err))
                                    if cs_val_err > CS_UNCERT_MAX:
                                        continue

                                    for idx, row in enumerate(dat):
                                        try:
                                            if int(row[0]) != isotope_number:
                                                continue
                                            if row[1] in emptyValue:
                                                lp.data[idx][val_err_col] = cs_val_err
                                        except (ValueError, TypeError):
                                            continue

                                except ValueError:
                                    continue

                        if len(isotope_nums_with_zero_val_err) > 0:

                            for isotope_number in isotope_nums_with_zero_val_err:

                                if isotope_number in (1, 2, 13, 15, 19, 31):
                                    type_symbol = next(k for k, v in ISOTOPE_NUMBERS_OF_NMR_OBS_NUCS.items() if isotope_number in v)
                                    cs_val_err = get_first_sf_tag(sf, f'Chem_shift_{isotope_number}{type_symbol}_err')
                                else:
                                    continue

                                if len(cs_val_err) == 0 or cs_val_err in emptyValue:
                                    zero_val_err_tag = f'_Assigned_chem_shift_list.Chem_shift_{isotope_number}{type_symbol}_err'
                                    if zero_val_err_tag not in zero_val_err_tags:
                                        zero_val_err_tags.append(zero_val_err_tag)
                                    continue

                                try:
                                    cs_val_err = abs(float(cs_val_err))
                                    if cs_val_err > CS_UNCERT_MAX:
                                        continue

                                    for idx, row in enumerate(dat):
                                        try:
                                            if int(row[0]) != isotope_number:
                                                continue
                                            if row[1] in emptyValue:
                                                lp.data[idx][val_err_col] = cs_val_err
                                        except (ValueError, TypeError):
                                            continue

                                except ValueError:
                                    continue

                        if empty_ambig_code:

                            tags = ['Comp_ID', 'Atom_ID', 'Ambiguity_code', 'Ambiguity_set_ID']

                            dat = lp.get_tag(tags)

                            # wo coordinates (bmrbdep)
                            if self.__report.getInputSourceIdOfCoord() < 0:

                                for idx, row in enumerate(dat):
                                    comp_id = row[0]
                                    atom_id = row[1]
                                    ambig_code = row[2]
                                    ambig_set_id = row[3]

                                    _ambig_code = 1 if self.__sailFlag else self.__csStat.getMaxAmbigCodeWoSetId(comp_id, atom_id)

                                    checked = _ambig_code != 1

                                    if ambig_code in emptyValue or (isinstance(ambig_code, str) and not ambig_code.isdigit()):
                                        checked = False
                                    else:
                                        ambig_code = int(ambig_code)
                                        if ambig_code not in ALLOWED_AMBIGUITY_CODES:
                                            checked = False
                                        else:
                                            if _ambig_code == 0:
                                                pass
                                            elif {ambig_code, _ambig_code} == {2, 3}:
                                                checked = False
                                            elif ambig_code in (4, 5) and ambig_set_id not in emptyValue:
                                                checked = True

                                    if not checked and _ambig_code > 0:
                                        lp.data[idx][ambig_code_col] = _ambig_code

                            # with coordinates
                            else:

                                for idx, row in enumerate(dat):
                                    comp_id = row[0]
                                    atom_id = row[1]
                                    ambig_code = row[2]

                                    _ambig_code = 1 if self.__sailFlag else self.__csStat.getMaxAmbigCodeWoSetId(comp_id, atom_id)

                                    checked = _ambig_code != 1

                                    if ambig_code in emptyValue or (isinstance(ambig_code, str) and not ambig_code.isdigit()):
                                        pass
                                    else:
                                        ambig_code = int(ambig_code)
                                        if ambig_code not in ALLOWED_AMBIGUITY_CODES:
                                            checked = False
                                            if _ambig_code != 1:
                                                _ambig_code = '.'
                                        else:
                                            if _ambig_code == 0:
                                                pass
                                            elif {ambig_code, _ambig_code} == {2, 3}:
                                                checked = False

                                    if not checked:
                                        lp.data[idx][ambig_code_col] = _ambig_code

                except KeyError:
                    pass

        # section 12: anomalous chemical shift assignments

        sf_category = 'assembly'

        assembly_id = assembly_label = '.'

        if sf_category in self.__sfCategoryList:
            asm_sf = master_entry.get_saveframes_by_category(sf_category)[0]
            try:
                assembly_id = int(get_first_sf_tag(asm_sf, 'ID'))
                assembly_label = f"${get_first_sf_tag(asm_sf, 'Sf_framecode')}"
            except ValueError:
                pass

        sf_category = 'entity'

        has_non_polymer = has_nstd_monomer = False
        entity_dict = {}
        polymer_common_types, non_polymer_types, nstd_monomers = [], [], []

        if sf_category in self.__sfCategoryList:
            for sf in master_entry.get_saveframes_by_category(sf_category):
                try:
                    entity_id = int(get_first_sf_tag(sf, 'ID'))
                    _type = get_first_sf_tag(sf, 'Type')
                    polymer_type = get_first_sf_tag(sf, 'Polymer_type')
                    polymer_common_type = get_first_sf_tag(sf, 'Polymer_common_type')
                    num_of_monomers = get_first_sf_tag(sf, 'Number_of_monomers')

                    if len(_type) == 0 or _type in ('solvent', 'water') or len(polymer_type) == 0:

                        lp_category = '_Entity_comp_index'

                        protein = dna = rna = False

                        try:

                            lp = sf.get_loop(lp_category)

                            dat = lp.get_tag(['Comp_ID'])

                            for row in dat:
                                if row not in emptyValue:
                                    if row in ('ALA', 'ARG', 'ASN', 'ASP', 'CYS',
                                               'GLN', 'GLU', 'GLY', 'HIS', 'ILE',
                                               'LEU', 'LYS', 'MET', 'PHE', 'PRO',
                                               'SER', 'THR', 'TRP', 'TYR', 'VAL',
                                               'ASX', 'GLX'):
                                        protein = True
                                    elif row in ('DA', 'DC', 'DG', 'DT', 'DU', 'DI'):
                                        dna = True
                                    elif row in ('A', 'C', 'G', 'I', 'T', 'U'):
                                        rna = True
                                    else:
                                        protein = dna = rna = False
                                        break

                            if protein or dna or rna:
                                _type = 'polymer'
                                set_sf_tag(sf, 'Type', _type)

                                if protein:
                                    polymer_type = 'polypeptide(L)'
                                    polymer_common_type = 'protein'
                                elif dna and not rna:
                                    polymer_type = 'polydeoxyribonucleotide'
                                    polymer_common_type = 'DNA'
                                elif rna and not dna:
                                    polymer_type = 'polyribonucleotide'
                                    polymer_common_type = 'RNA'
                                else:
                                    polymer_type = 'polydeoxyribonucleotide/polyribonucleotide hybrid'
                                    polymer_common_type = 'DNA/RNA hybrid'
                                set_sf_tag(sf, 'Polymer_type', polymer_type)
                                set_sf_tag(sf, 'Polymer_common_type', polymer_common_type)

                        except KeyError:
                            pass

                    if polymer_type not in emptyValue:
                        if polymer_type == 'polypeptide(L)':
                            polymer_common_type = 'protein'
                        elif polymer_type == 'polydeoxyribonucleotide':
                            polymer_common_type = 'DNA'
                        elif polymer_type == 'polyribonucleotide':
                            polymer_common_type = 'RNA'
                        elif polymer_type == 'polydeoxyribonucleotide/polyribonucleotide hybrid':
                            polymer_common_type = 'DNA/RNA hybrid'
                        if len(polymer_common_type) > 0:
                            set_sf_tag(sf, 'Polymer_common_type', polymer_common_type)

                    if polymer_common_type not in emptyValue:
                        polymer_common_types.append({polymer_common_type: entity_id})

                    try:

                        lp_category = '_Entity_comp_index'

                        lp = sf.get_loop(lp_category)

                        lp_category = '_Entity_poly_seq'

                        _lp = sf.get_loop(lp_category)

                        del sf[_lp]

                        _lp = pynmrstar.Loop.from_scratch(lp_category)

                        tags = ['Hetero', 'Mon_ID', 'Num', 'Comp_index_ID', 'Entry_ID', 'Entity_ID']

                        _lp.add_tag(tags)

                        dat = lp.get_tag(['ID', 'Comp_ID'])

                        for row in dat:
                            _row = ['.', row[1], row[0], row[0], self.__entryId, entity_id]
                            _lp.add_data(_row)

                        sf.add_loop(_lp)

                        if num_of_monomers in emptyValue:
                            num_of_monomers = len(dat)

                            lp_category = '_Entity_comp_index'

                            protein = dna = rna = False

                            lp = sf.get_loop(lp_category)

                            dat = lp.get_tag(['Comp_ID'])

                            for row in dat:
                                if row not in emptyValue:
                                    if row in ('ALA', 'ARG', 'ASN', 'ASP', 'CYS',
                                               'GLN', 'GLU', 'GLY', 'HIS', 'ILE',
                                               'LEU', 'LYS', 'MET', 'PHE', 'PRO',
                                               'SER', 'THR', 'TRP', 'TYR', 'VAL',
                                               'ASX', 'GLX'):
                                        protein = True
                                    elif row in ('DA', 'DC', 'DG', 'DT', 'DU', 'DI'):
                                        dna = True
                                    elif row in ('A', 'C', 'G', 'I', 'T', 'U'):
                                        rna = True
                                    else:
                                        protein = dna = rna = False
                                        break

                            if protein or dna or rna:
                                set_sf_tag(sf, 'Number_of_monomers', num_of_monomers)

                    except KeyError:
                        pass

                    has_non_polymer = _type == 'non-polymer'

                    nstd_monomer = get_first_sf_tag(sf, 'Nstd_monomer')
                    has_nstd_monomer = nstd_monomer == 'yes'

                    lp_category = '_Entity_comp_index'

                    total_cys = 0

                    try:

                        lp = sf.get_loop(lp_category)

                        dat = lp.get_tag(['Comp_ID'])

                        for row in dat:
                            if row not in emptyValue:
                                if row not in monDict3:
                                    if row not in nstd_monomers:
                                        nstd_monomers.append(row)
                                    if _type != 'non-polymer':
                                        has_nstd_monomer = True
                                if row in ('CYS', 'DCY'):
                                    total_cys += 1

                        id_col = lp.tags.index('ID')
                        auth_seq_id_col = lp.tags.index('Auth_seq_ID')

                        trial = 0

                        while True:

                            offset = None
                            reserved_auth_seq_ids, conflict_auth_seq_ids = [], []
                            for row in reversed(lp):
                                seq_key = (entity_id, int(row[id_col]))
                                if seq_key in label_to_auth_seq:
                                    row[auth_seq_id_col] = label_to_auth_seq[seq_key]
                                    offset = label_to_auth_seq[seq_key] - int(row[id_col])
                                elif offset is not None:
                                    if row[auth_seq_id_col] in emptyValue:
                                        row[auth_seq_id_col] = int(row[id_col]) + offset
                                if row[auth_seq_id_col] in emptyValue:
                                    pass
                                elif isinstance(row[auth_seq_id_col], int):
                                    if row[auth_seq_id_col] in reserved_auth_seq_ids:
                                        conflict_auth_seq_ids.append(row[auth_seq_id_col])
                                    else:
                                        reserved_auth_seq_ids.append(row[auth_seq_id_col])
                                else:
                                    try:
                                        auth_seq_id = int(row[auth_seq_id_col])
                                        if auth_seq_id in reserved_auth_seq_ids:
                                            conflict_auth_seq_ids.append(auth_seq_id)
                                        else:
                                            reserved_auth_seq_ids.append(auth_seq_id)
                                    except ValueError:
                                        row[auth_seq_id_col] = None

                            if len(conflict_auth_seq_ids) == 0 and (all(row[auth_seq_id_col] not in emptyValue for row in lp) or len(lp) == 1):
                                break

                            for row in reversed(lp):
                                if row[auth_seq_id_col] in emptyValue:
                                    pass
                                elif isinstance(row[auth_seq_id_col], int):
                                    if row[auth_seq_id_col] in conflict_auth_seq_ids:
                                        row[auth_seq_id_col] = None
                                else:
                                    auth_seq_id = int(row[auth_seq_id_col])
                                    if auth_seq_id in conflict_auth_seq_ids:
                                        row[auth_seq_id_col] = None
                                seq_key = (entity_id, int(row[id_col]))
                                if seq_key in label_to_auth_seq:
                                    row[auth_seq_id_col] = label_to_auth_seq[seq_key]
                                    offset = label_to_auth_seq[seq_key] - int(row[id_col])
                                elif offset is not None:
                                    if row[auth_seq_id_col] in emptyValue:
                                        row[auth_seq_id_col] = int(row[id_col]) + offset

                            trial += 1

                            if trial > 4:
                                break

                    except KeyError:
                        pass

                    _lp_category = '_Entity_common_name'
                    common_names = []

                    try:

                        _lp = sf.get_loop(_lp_category)

                        _dat = _lp.get_tag(['Name'])

                        for _row in _dat:
                            if _row not in emptyValue:
                                for _name in _row.split(','):
                                    common_names.append(_name.strip())

                    except KeyError:
                        pass

                    _sf_category = 'natural_source'
                    gene_mnemonic = []
                    if _sf_category in self.__sfCategoryList:
                        for _sf in master_entry.get_saveframes_by_category(_sf_category):

                            _lp_category = '_Entity_natural_src'

                            try:

                                _lp = _sf.get_loop(_lp_category)

                                if 'Gene_mnemonic' in _lp.tags:
                                    _dat = _lp.get_tag(['Entity_ID', 'Gene_mnemonic'])

                                    for _row in _dat:
                                        if int(_row[0]) == entity_id and _row[1] not in emptyValue:
                                            for _name in _row[1].split(','):
                                                gene_mnemonic.append(_name.strip())
                                            break

                            except (KeyError, ValueError):
                                pass

                    if 'peptide' in polymer_type:
                        sample_type = 'protein' if len(lp) >= 24 else 'peptide'
                        entity_dict[entity_id] = {'name': get_first_sf_tag(sf, 'Name'),
                                                  'sf_framecode': get_first_sf_tag(sf, 'Sf_framecode'),
                                                  'sample_type': sample_type,
                                                  'assembly_id': assembly_id,
                                                  'assembly_label': assembly_label,
                                                  'fragment': get_first_sf_tag(sf, 'Fragment'),
                                                  'mutation': get_first_sf_tag(sf, 'Mutation'),
                                                  'common_names': common_names,
                                                  'gene_mnemonic': gene_mnemonic,
                                                  'total_cys': total_cys
                                                  }

                    elif 'ribonucleotide' in polymer_type:
                        if polymer_type == 'polydeoxyribonucleotide':
                            sample_type = 'DNA'
                        elif polymer_type == 'polyribonucleotide':
                            sample_type = 'RNA'
                        elif polymer_type == 'polydeoxyribonucleotide/polyribonucleotide hybrid':
                            sample_type = 'DNA/RNA hybrid'
                        else:
                            sample_type = '?'
                        entity_dict[entity_id] = {'name': get_first_sf_tag(sf, 'Name'),
                                                  'sf_framecode': get_first_sf_tag(sf, 'Sf_framecode'),
                                                  'sample_type': sample_type,
                                                  'assembly_id': assembly_id,
                                                  'assembly_label': assembly_label,
                                                  'fragment': get_first_sf_tag(sf, 'Fragment'),
                                                  'mutation': get_first_sf_tag(sf, 'Mutation'),
                                                  'common_names': common_names,
                                                  'gene_mnemonic': gene_mnemonic
                                                  }

                    elif 'saccharide' in polymer_type or 'carbohydrate' in polymer_type:
                        entity_dict[entity_id] = {'name': get_first_sf_tag(sf, 'Name'),
                                                  'sf_framecode': get_first_sf_tag(sf, 'Sf_framecode'),
                                                  'sample_type': 'carbohydrate' if polymer_type.startswith('carbo') else 'polysaccharide',
                                                  'assembly_id': assembly_id,
                                                  'assembly_label': assembly_label,
                                                  'fragment': get_first_sf_tag(sf, 'Fragment'),
                                                  'mutation': get_first_sf_tag(sf, 'Mutation'),
                                                  'common_names': common_names,
                                                  'gene_mnemonic': gene_mnemonic
                                                  }

                    if _type == 'non-polymer':
                        non_polymer_type = 'ligand' if 'ION' not in get_first_sf_tag(sf, 'Name') else 'metal ion'
                        non_polymer_types.append({non_polymer_type: entity_id})
                        entity_dict[entity_id] = {'name': get_first_sf_tag(sf, 'Name'),
                                                  'sf_framecode': get_first_sf_tag(sf, 'Sf_framecode'),
                                                  'sample_type': non_polymer_type,
                                                  'assembly_id': assembly_id,
                                                  'assembly_label': assembly_label,
                                                  'fragment': get_first_sf_tag(sf, 'Fragment'),
                                                  'mutation': get_first_sf_tag(sf, 'Mutation'),
                                                  'common_names': common_names,
                                                  'gene_mnemonic': gene_mnemonic
                                                  }

                except ValueError:
                    continue

        # section 9: NMR applied experiments

        spectrometer_dict = {}

        sf_category = 'NMR_spectrometer_list'

        if sf_category in self.__sfCategoryList:

            for sf in master_entry.get_saveframes_by_category(sf_category):

                lp_category = '_NMR_spectrometer_view'

                try:

                    lp = sf.get_loop(lp_category)

                    tags = ['ID', 'Name', 'Manufacturer', 'Model', 'Field_strength']

                    has_serial_number = 'Serial_number' in lp.tags
                    has_details = 'Details' in lp.tags

                    if has_serial_number:
                        tags.append('Serial_number')
                    if has_details:
                        tags.append('Details')

                    dat = lp.get_tag(tags)

                    for row in dat:
                        try:
                            spectrometer_id = int(row[0])
                            if spectrometer_id in spectrometer_dict:
                                continue
                            spectrometer_dict[spectrometer_id] = {'label': row[1],
                                                                  'manufacturer': row[2],
                                                                  'model': row[3],
                                                                  'field_strength': row[4]}
                            if has_serial_number:
                                spectrometer_dict[spectrometer_id]['serial_number'] = row[5]
                            if has_details:
                                spectrometer_dict[spectrometer_id]['details'] = row[6 if has_serial_number else 5]
                        except ValueError:
                            continue

                except KeyError:
                    continue

        field_strength_max_didits = 0
        if len(spectrometer_dict) > 0:
            field_strength_max_didits = getMaxEffDigits([str(spectrometer['field_strength'])
                                                         for spectrometer in spectrometer_dict.values()])

        sf_category = 'experiment_list'

        if sf_category in self.__sfCategoryList:

            for sf in master_entry.get_saveframes_by_category(sf_category):

                lp_category = '_Experiment'

                try:

                    lp = sf.get_loop(lp_category)

                    tags = ['NMR_spectrometer_ID', 'NMR_spectrometer_label']

                    dat = lp.get_tag(tags)

                    for idx, row in enumerate(dat):
                        if row[1] in emptyValue:
                            continue
                        spectrometer_label = row[1][1:] if row[1][0] == '$' else row[1]
                        if row[0] in emptyValue:
                            spectrometer_id = next((k for k, v in spectrometer_dict.items() if v['label'] == spectrometer_label), None)
                            if spectrometer_id is not None:
                                spectrometer_id_col = lp.tags.index('NMR_spectrometer_ID')
                                lp.data[idx][spectrometer_id_col] = str(spectrometer_id)

                except KeyError:
                    continue

        if len(spectrometer_dict) > 0:

            for spectrometer_id, spectrometer in spectrometer_dict.items():

                sf_framecode = spectrometer['label']
                if sf_framecode not in emptyValue and ' ' in sf_framecode:
                    sf_framecode = f'NMR_spectrometer_{spectrometer_id}'

                sf = next((sf for sf in master_entry.frame_list if sf.category == 'NMR_spectrometer' and sf.name == sf_framecode), None)

                if sf is None:
                    sf = pynmrstar.Saveframe.from_scratch(sf_framecode, '_NMR_spectrometer')
                    sf.add_tag('Sf_category', 'NMR_spectrometer')
                    sf.add_tag('Sf_framecode', sf_framecode)
                    sf.add_tag('Entry_ID', self.__entryId)
                    sf.add_tag('ID', spectrometer_id)
                    sf.add_tag('Name', spectrometer['label'])
                    sf.add_tag('Details', spectrometer['details'] if 'details' in spectrometer else '.')
                    sf.add_tag('Manufacturer', spectrometer['manufacturer'])
                    sf.add_tag('Model', spectrometer['model'])
                    sf.add_tag('Serial_number', spectrometer['serial_number'] if 'serial_nubmer' in spectrometer else '.')
                    sf.add_tag('Field_strength', spectrometer['field_strength'])

                    master_entry.add_saveframe(sf)

        # section 8: sample conditions

        sf_category = 'sample_conditions'

        pH = ionic_strength = None

        if sf_category in self.__sfCategoryList:
            for sf in master_entry.get_saveframes_by_category(sf_category):

                lp_category = '_Sample_condition_variable'

                try:

                    lp = sf.get_loop(lp_category)

                    tags = ['Type', 'Val', 'Val_units']

                    dat = lp.get_tag(tags)

                    val_col = lp.tags.index('Val')
                    val_err_col = lp.tags.index('Val_err')
                    val_unit_col = lp.tags.index('Val_units')

                    for idx, row in enumerate(dat):
                        if not isinstance(row[1], str):
                            continue
                        minus_code_count = row[1].count('-')
                        if minus_code_count == 1:
                            if row[1].startswith('+-') or row[1].startswith('-+'):
                                lp.data[idx][val_col] = round(0, eff_digits(row[1][2:]))
                                lp.data[idx][val_err_col] = row[1][2:]
                            elif row[1].startswith('-'):
                                pass
                            else:
                                try:
                                    _val = row[1].split('-')
                                    _val_0 = float(_val[0])
                                    _val_1 = float(_val[1])
                                    _eff_digits_0 = eff_digits(_val[0])
                                    _eff_digits_1 = eff_digits(_val[1])
                                    max_eff_digits = max([_eff_digits_0, _eff_digits_1])
                                    lp.data[idx][val_col] = round((_val_0 + _val_1) / 2.0, max_eff_digits)
                                    lp.data[idx][val_err_col] = round(abs(_val_0 - _val_1) / 2.0, max_eff_digits)
                                except ValueError:
                                    pass
                        elif minus_code_count == 2 and row[1].startswith('-'):
                            try:
                                _val = row[1][1:].split('-')
                                _val_0 = float('-' + _val[0])
                                _val_1 = float(_val[1])
                                _eff_digits_0 = eff_digits(_val[0])
                                _eff_digits_1 = eff_digits(_val[1])
                                max_eff_digits = max([_eff_digits_0, _eff_digits_1])
                                lp.data[idx][val_col] = round((_val_0 + _val_1) / 2.0, max_eff_digits)
                                lp.data[idx][val_err_col] = round(abs(_val_0 - _val_1) / 2.0, max_eff_digits)
                            except ValueError:
                                pass

                        for delimiter in ('/', ':', ',', '~'):
                            if delimiter not in row[1]:
                                continue
                            code_count = row[1].count(delimiter)
                            if code_count == 1:
                                try:
                                    _val = row[1].split(delimiter)
                                    _val_0 = float(_val[0])
                                    _val_1 = float(_val[1])
                                    _eff_digits_0 = eff_digits(_val[0] if isinstance(_val[0], str) else str(_val[0]))
                                    _eff_digits_1 = eff_digits(_val[1] if isinstance(_val[1], str) else str(_val[1]))
                                    max_eff_digits = max([_eff_digits_0, _eff_digits_1])
                                    lp.data[idx][val_col] = round((_val_0 + _val_1) / 2.0, max_eff_digits)
                                    lp.data[idx][val_err_col] = round(abs(_val_0 - _val_1) / 2.0, max_eff_digits)
                                    break
                                except ValueError:
                                    pass

                        if row[0] == 'pressure' and row[1] == 'ambient' and row[2] == 'atm':
                            lp.data[idx][val_col] = '1'

                        elif row[0] == 'temperature' and row[2] == 'C':
                            try:
                                celcius = float(row[1])
                                kelvin = round(celcius + 273.15, eff_digits(row[1]))
                                lp.data[idx][val_col] = kelvin
                                lp.data[idx][val_unit_col] = 'K'
                            except (ValueError, TypeError):
                                pass

                        elif row[0] == 'ionic strength':
                            ionic_strength_pat = re.compile(r'\s*(\d+)\s*(mM|M).*')

                            if isinstance(lp.data[idx][val_col], float) and lp.data[idx][val_col] > 0.0:
                                ionic_strength = f'{lp.data[idx][val_col]} {row[2]}'
                            else:
                                try:
                                    val = float(lp.data[idx][val_col])
                                    if val > 0.0:
                                        ionic_strength = f'{lp.data[idx][val_col]} {row[2]}'
                                except (ValueError, TypeError):
                                    if row[1] in emptyValue:
                                        lp.data[idx][val_col] = '?'
                                    else:
                                        if ionic_strength_pat.match(row[1]):
                                            g = ionic_strength_pat.search(row[1]).groups()
                                            lp.data[idx][val_col] = g[0]
                                            lp.data[idx][val_unit_col] = g[1]

                                            ionic_strength = f'{g[0]} {g[1]}'

                                        else:
                                            ionic_strength = f'{lp.data[idx][val_col]} {row[2]}'

                                            _lp = pynmrstar.Loop.from_scratch(lp_category)

                                            tags = ['Type', 'Val', 'Val_err', 'Val_units']

                                            _lp.add_tag(tags)

                                            data = lp.get_tag(tags)

                                            for row in data:
                                                _lp.add_data(row)

                        elif row[0].startswith('pH') or row[0].startswith('pD'):
                            if isinstance(lp.data[idx][val_col], float) and lp.data[idx][val_col] > 0.0:
                                pH = f'{row[0]}: {lp.data[idx][val_col]!r}'
                            else:
                                try:
                                    val = float(lp.data[idx][val_col])
                                    if val > 0.0:
                                        pH = f'{row[0]}: {lp.data[idx][val_col]!r}'
                                except (ValueError, TypeError):
                                    pass

                except KeyError:
                    continue

        # section 7: sample description

        sf_category = 'sample'

        solvent_with_percent_pat = re.compile(r'(\d+|\d+\.\d+)%\s*([\S ]+)')
        deuterated_pat = re.compile(r'(?:[Dd]2[Oo]|\S+(\s\S+)?-[Dd]\d+|.*deuterate.*)')
        perdeuterated_pat = re.compile(r'.*perdeuterate.*')
        percent_value_pat = re.compile(r'(\d+|\d+\.\d+)\s*%')
        redundant_solvent_pat = re.compile(r'\d?%?\s*([\S]+)\s+and\s+100%\s*([\S]+)')
        and_pat = r'\s[Aa][Nn][Dd]\s'
        has_salt = has_buffer = has_reducing_agent = has_chelating_agent = False
        default_internal_reference = 'DSS'
        is_single_protein_ligand_complex =\
            len(polymer_common_types) == 1 and 'protein' in polymer_common_types[0]\
            and len(non_polymer_types) == 1 and 'ligand' in non_polymer_types[0]

        def is_natural_abundance(isotopic_labeling: str):
            isotopic_labeling = isotopic_labeling.lower()
            return 'abundance' in isotopic_labeling\
                or isotopic_labeling.startswith('none') or isotopic_labeling.startswith('not ')\
                or isotopic_labeling.startswith('n/a') or isotopic_labeling.startswith('natural')\
                or isotopic_labeling.startswith('na ') or isotopic_labeling in ('na', 'no')\
                or isotopic_labeling.startswith('non-lab')\
                or isotopic_labeling.startswith('nonlab')\
                or isotopic_labeling.startswith('unlab')\
                or 'protonated' in isotopic_labeling

        def cross_check_entity(key, entity):
            for f in entity['fragment'].split():
                _f = f.lower()
                if len(f) > 3 and (_f in key or key in _f):
                    return True
            for f in entity['mutation'].split():
                _f = f.lower()
                if len(f) > 2 and (_f in key or key in _f):
                    return True
            for n in entity['common_names']:
                for f in n.split():
                    _f = f.lower()
                    if len(f) > 3 and (_f in key or key in _f):
                        return True
            for n in entity['gene_mnemonic']:
                for f in n.split():
                    _f = f.lower()
                    if len(f) > 2 and (_f in key or key in _f):
                        return True
            for k in key.split():
                if any((k in _f or _f in k) for _f in entity['sf_framecode'].lower().split() if len(_f) > 3)\
                   or any((k in _f or _f in k) for _f in entity['name'].lower().split() if len(_f) > 3):
                    return True
            return False

        if sf_category in self.__sfCategoryList:
            sf_list = master_entry.get_saveframes_by_category(sf_category)
            is_single_sample_loop = len(sf_list) == 1
            for sf in sf_list:
                try:
                    sample_id = int(get_first_sf_tag(sf, 'ID'))

                    solvent_system, solvent_isotope = {}, {}
                    _solvent_system = get_first_sf_tag(sf, 'Solvent_system')

                    if '/' in _solvent_system:
                        for _solvent in _solvent_system.split('/'):
                            _solvent = _solvent.strip(',').strip()
                            if solvent_with_percent_pat.match(_solvent):
                                g = solvent_with_percent_pat.search(_solvent).groups()
                                solvent_name = g[1].strip()
                                if redundant_solvent_pat.match(solvent_name):
                                    h = redundant_solvent_pat.search(solvent_name)
                                    if h[1] == h[2]:
                                        solvent_name = h[1]
                                solvent_system[solvent_name] = float(g[0]) if '.' in g[0] else int(g[0])
                                solvent_isotope[solvent_name] = '[U-2H]' if deuterated_pat.match(solvent_name) and not perdeuterated_pat.match(solvent_name)\
                                    else '[U-?% 2H]' if perdeuterated_pat.match(solvent_name) else 'natural abundance'
                            else:
                                solvent_system[_solvent] = 0
                                solvent_isotope[_solvent] = '[U-2H]' if deuterated_pat.match(_solvent) and not perdeuterated_pat.match(_solvent)\
                                    else '[U-?% 2H]' if perdeuterated_pat.match(_solvent) else 'natural abundance'

                        total_v = sum(v for v in solvent_system.values())
                        if total_v < 100:
                            zero_comps = len([v for v in solvent_system.values() if v == 0])
                            if zero_comps > 0:
                                resid = (100 - total_v) // zero_comps
                                solvent_system = {k: v if v > 0 else resid for k, v in solvent_system.items()}

                    elif re.search(and_pat, _solvent_system):
                        _solvent_systems = re.split(and_pat, _solvent_system)
                        for _solvent in _solvent_systems:
                            _solvent = _solvent.strip(',').strip()
                            if solvent_with_percent_pat.match(_solvent):
                                g = solvent_with_percent_pat.search(_solvent).groups()
                                solvent_name = g[1].strip()
                                if redundant_solvent_pat.match(solvent_name):
                                    h = redundant_solvent_pat.search(solvent_name)
                                    if h[1] == h[2]:
                                        solvent_name = h[1]
                                solvent_system[solvent_name] = float(g[0]) if '.' in g[0] else int(g[0])
                                solvent_isotope[solvent_name] = '[U-2H]' if deuterated_pat.match(solvent_name) and not perdeuterated_pat.match(solvent_name)\
                                    else '[U-?% 2H]' if perdeuterated_pat.match(solvent_name) else 'natural abundance'
                            else:
                                solvent_system[_solvent] = 100
                                solvent_isotope[_solvent] = '[U-2H]' if deuterated_pat.match(_solvent) and not perdeuterated_pat.match(_solvent)\
                                    else '[U-?% 2H]' if perdeuterated_pat.match(_solvent) else 'natural abundance'

                        total_v = sum(v for v in solvent_system.values())
                        if total_v < 100:
                            zero_comps = len([v for v in solvent_system.values() if v == 0])
                            if zero_comps > 0:
                                resid = (100 - total_v) // zero_comps
                                solvent_system = {k: v if v > 0 else resid for k, v in solvent_system.items()}

                    elif _solvent_system not in emptyValue:
                        if solvent_with_percent_pat.match(_solvent_system):
                            g = solvent_with_percent_pat.search(_solvent_system).groups()
                            solvent_name = g[1].strip()
                            if redundant_solvent_pat.match(solvent_name):
                                h = redundant_solvent_pat.search(solvent_name)
                                if h[1] == h[2]:
                                    solvent_name = h[1]
                            solvent_system[solvent_name] = float(g[0]) if '.' in g[0] else int(g[0])
                            solvent_isotope[solvent_name] = '[U-2H]' if deuterated_pat.match(solvent_name) and not perdeuterated_pat.match(solvent_name)\
                                else '[U-?% 2H]' if perdeuterated_pat.match(solvent_name) else 'natural abundance'
                        else:
                            solvent_system[_solvent_system] = 100
                            solvent_isotope[_solvent_system] = '[U-2H]' if deuterated_pat.match(_solvent_system) and not perdeuterated_pat.match(_solvent_system)\
                                else '[U-?% 2H]' if perdeuterated_pat.match(_solvent_system) else 'natural abundance'

                    lp_category = '_Sample_component'

                    lp = sf.get_loop(lp_category)

                    tags = ['ID',
                            'Mol_common_name',
                            'Isotopic_labeling',
                            'Assembly_ID',
                            'Assembly_label',
                            'Entity_ID',
                            'Entity_label',
                            'Type',
                            'Concentration_val',
                            'Concentration_val_min',
                            'Concentration_val_max',
                            'Concentration_val_units',
                            'Concentration_val_err']

                    dat = lp.get_tag(tags)

                    id_col = lp.tags.index('ID')
                    mol_common_name_col = lp.tags.index('Mol_common_name')
                    isotopic_labeling_col = lp.tags.index('Isotopic_labeling')
                    assembly_id_col = lp.tags.index('Assembly_ID')
                    assembly_label_col = lp.tags.index('Assembly_label')
                    entity_id_col = lp.tags.index('Entity_ID')
                    entity_label_col = lp.tags.index('Entity_label')
                    type_col = lp.tags.index('Type')
                    concentration_val_col = lp.tags.index('Concentration_val')
                    concentration_val_min_col = lp.tags.index('Concentration_val_min')
                    concentration_val_max_col = lp.tags.index('Concentration_val_max')
                    concentration_val_units_col = lp.tags.index('Concentration_val_units')
                    sample_id_col = lp.tags.index('Sample_ID')
                    entry_id_col = lp.tags.index('Entry_ID')

                    has_mand_concentration_val = True
                    has_poly_entity = has_hvy_shifts_with_natural_abundance = has_perdeuteration_sol = False
                    solvent_in_sample_loop, appended_solvent_in_sample_loop, touched_entity_id = [], [], []

                    for idx, row in enumerate(dat):
                        if row[7] == 'solvent' and row[1] not in emptyValue and re.search(and_pat, row[1]):
                            del lp.data[idx]
                            break

                    entity_id_remap = {}
                    if len(entity_dict) > 1:
                        for idx, row in enumerate(dat):
                            if row[1] not in emptyValue and row[5] not in emptyValue:
                                key = row[1].lower()
                                entity_id = int(row[5]) if isinstance(row[5], str) else row[5]
                                if entity_id in entity_dict:
                                    entity = entity_dict[entity_id]
                                    if cross_check_entity(key, entity):
                                        continue
                                    for k, entity in entity_dict.items():
                                        if k != entity_id and cross_check_entity(key, entity):
                                            entity_id_remap[entity_id] = k
                                            if len(entity_dict) == 2:
                                                entity_id_remap[k] = entity_id

                    for idx, row in enumerate(dat):
                        if row[0] in emptyValue:
                            lp.data[idx][id_col] = idx + 1
                        entity_id = None
                        if row[5] not in emptyValue:
                            entity_id = _entity_id = int(row[5]) if isinstance(row[5], str) else row[5]
                            entity_id = entity_id_remap.get(entity_id, entity_id)
                            if entity_id in entity_dict:
                                entity = entity_dict[entity_id]
                                lp.data[idx][entity_id_col] = entity_id
                                lp.data[idx][assembly_id_col] = entity['assembly_id']
                                lp.data[idx][assembly_label_col] = entity['assembly_label']
                                lp.data[idx][entity_label_col] = f"${entity['sf_framecode']}"
                                lp.data[idx][type_col] = entity['sample_type']
                                if row[8] in emptyValue and (row[9] in emptyValue or row[10] in emptyValue):
                                    has_mand_concentration_val = False
                                has_poly_entity = True
                                touched_entity_id.append(entity_id)
                        elif row[1] not in emptyValue:
                            if redundant_solvent_pat.match(row[1]):
                                h = redundant_solvent_pat.search(row[1])
                                if h[1] == h[2]:
                                    row[1] = lp.data[idx][mol_common_name_col] = h[1]
                            key = row[1].lower()
                            if key not in ('nacl', 'kcl', 'cacl2', 'zncl2', 'mgcl2', 'ca+2', 'zn+2', 'mg+2', 'ca2+', 'zn2+', 'mg2+')\
                               and 'chloride' not in key:
                                entity_id = next((k for k, v in entity_dict.items()
                                                  if v['sf_framecode'] == row[1] or v['name'] == row[1]
                                                  and k not in touched_entity_id), None)
                                if entity_id is None:
                                    for k, entity in entity_dict.items():
                                        if cross_check_entity(key, entity) and k not in touched_entity_id:
                                            entity_id = k
                                            break
                            if entity_id is None and any(word in key for word in protein_related_words):
                                can_entity_id = [k for k, v in entity_dict.items()
                                                 if k not in touched_entity_id and v['sample_type'] in ('protein', 'peptide')]
                                if len(can_entity_id) == 1:
                                    entity_id = can_entity_id[0]
                            if entity_id is None and any(word in key for word in dna_related_words):
                                can_entity_id = [k for k, v in entity_dict.items()
                                                 if k not in touched_entity_id and v['sample_type'] == 'DNA']
                                if len(can_entity_id) == 1:
                                    entity_id = can_entity_id[0]
                            if entity_id is None and any(word in key for word in rna_related_words):
                                can_entity_id = [k for k, v in entity_dict.items()
                                                 if k not in touched_entity_id and v['sample_type'] == 'RNA']
                                if len(can_entity_id) == 1:
                                    entity_id = can_entity_id[0]
                            if entity_id is not None:
                                if entity_id not in touched_entity_id:
                                    touched_entity_id.append(entity_id)
                                entity = entity_dict[entity_id]
                                lp.data[idx][assembly_id_col] = entity['assembly_id']
                                lp.data[idx][assembly_label_col] = entity['assembly_label']
                                lp.data[idx][entity_id_col] = entity_id
                                lp.data[idx][entity_label_col] = f"${entity['sf_framecode']}"
                                lp.data[idx][type_col] = entity['sample_type']
                                if row[8] in emptyValue and (row[9] in emptyValue or row[10] in emptyValue):
                                    has_mand_concentration_val = False
                                if entity['sample_type'] in ('protein', 'peptide', 'DNA', 'RNA', 'DNA/RNA hybrid'):
                                    has_poly_entity = True
                            elif row[1] in solvent_system:
                                if row[1] in solvent_isotope:
                                    lp.data[idx][isotopic_labeling_col] = solvent_isotope[row[1]]
                                lp.data[idx][type_col] = 'solvent'
                                lp.data[idx][concentration_val_col] = solvent_system[row[1]]
                                if row[11] in emptyValue:
                                    lp.data[idx][concentration_val_units_col] = '%'
                                if row[1] not in solvent_in_sample_loop:
                                    solvent_in_sample_loop.append(row[1])
                            else:
                                mol_common_name = row[1].lower()
                                if mol_common_name in ('nan3', 'nano3') or 'azide' in mol_common_name:
                                    lp.data[idx][type_col] = 'cytocide'
                                elif mol_common_name in ('k-pi', 'na-pi', 'kpi', 'napi')\
                                        or 'buffer' in mol_common_name\
                                        or 'acetate' in mol_common_name\
                                        or 'acetic' in mol_common_name\
                                        or 'ch3coo' in mol_common_name\
                                        or 'citric' in mol_common_name\
                                        or 'hepes' in mol_common_name\
                                        or 'mes' in mol_common_name\
                                        or 'mops' in mol_common_name\
                                        or 'pbs' in mol_common_name\
                                        or 'tris' in mol_common_name\
                                        or 'phosphate' in mol_common_name\
                                        or 'po4' in mol_common_name\
                                        or 'kphos' in mol_common_name\
                                        or 'naphos' in mol_common_name:
                                    lp.data[idx][type_col] = 'buffer'
                                    lp.data[idx][isotopic_labeling_col] = '[U-2H]'\
                                        if mol_common_name.startswith('d-')\
                                        or 'deuterate' in mol_common_name\
                                        or re.match(r'd\d+-.*', mol_common_name) else 'natural abundance'
                                    has_buffer = True
                                elif mol_common_name in ('nacl', 'kcl', 'na2so4',
                                                         'cacl2', 'zncl2', 'mgcl2',
                                                         'ca+2', 'zn+2', 'mg+2',
                                                         'ca2+', 'zn2+', 'mg2+')\
                                        or 'chloride' in mol_common_name:
                                    lp.data[idx][type_col] = 'salt'
                                    lp.data[idx][isotopic_labeling_col] = 'natural abundance'
                                    has_salt = True
                                elif 'dtt' in mol_common_name or 'dithiothreitol' in mol_common_name\
                                        or 'dtba' in mol_common_name or 'dithiobutylamine' in mol_common_name\
                                        or 'cysteamine' in mol_common_name or 'betame' in mol_common_name\
                                        or 'mercaptoethanol' in mol_common_name or 'beta-me' in mol_common_name\
                                        or 'betame' in mol_common_name or 'tcep' in mol_common_name:
                                    lp.data[idx][type_col] = 'reducing agent'
                                    lp.data[idx][isotopic_labeling_col] = '[U-2H]'\
                                        if mol_common_name.startswith('d-')\
                                        or 'deuterate' in mol_common_name\
                                        or re.match(r'd\d+-.*', mol_common_name) else 'natural abundance'
                                    has_reducing_agent = True
                                elif mol_common_name in ('edta', 'egta'):
                                    lp.data[idx][type_col] = 'chelating agent'
                                    lp.data[idx][isotopic_labeling_col] = 'natural abundance'
                                    has_chelating_agent = True
                                elif mol_common_name in ('dss', 'tsp'):
                                    lp.data[idx][type_col] = 'internal reference'
                                    lp.data[idx][isotopic_labeling_col] = 'natural abundance'
                                    default_internal_reference = mol_common_name.upper()
<<<<<<< HEAD
                                elif 'pyridstatin' in mol_common_name:
=======
                                elif 'pyridostatin' in mol_common_name:
>>>>>>> 4ea86680
                                    lp.data[idx][type_col] = 'G-quadruplex stabilizing agent'
                                elif 'phosph' in mol_common_name\
                                    and ('ylethanolamine' in mol_common_name or 'ylcholine' in mol_common_name
                                         or 'ylserine' in mol_common_name or 'ylinositol' in mol_common_name
                                         or 'lipid' in mol_common_name):
                                    lp.data[idx][type_col] = 'phospholipid'
                                elif mol_common_name in ('tfe', 'trifluoroethanol'):
                                    lp.data[idx][type_col] = 'solvent'
                                elif 'deuterate' in mol_common_name and 'd2o' in mol_common_name:
                                    lp.data[idx][mol_common_name_col] = 'D2O'
                                    lp.data[idx][type_col] = 'solvent'
                                    solvent_in_sample_loop.append('D2O')

                        if row[2] not in emptyValue:
                            if is_natural_abundance(row[2]):
                                lp.data[idx][isotopic_labeling_col] = 'natural abundance'
                            if ',' in row[2] and ']-' not in row[2]:
                                isotopic_labelings = []
                                effective_labeling = True
                                for txt in row[2].split(','):
                                    txt = txt.strip().lstrip('[').rstrip(']')
                                    if ';' in txt:
                                        for _txt in txt.split(';'):
                                            _txt = _txt.strip()
                                            iso_name = next((name for name in ISOTOPE_NAMES_OF_NMR_OBS_NUCS if name in _txt), None)
                                            if iso_name is None:
                                                effective_labeling = False
                                                break
                                            if '%' in _txt:
                                                try:
                                                    g = percent_value_pat.search(_txt).groups()
                                                    p = float(g[0]) if '.' in g[0] else int(g[0])
                                                    if 0 < p <= 100:
                                                        isotopic_labelings.append(f'U-{p}% {iso_name}')
                                                    else:
                                                        effective_labeling = False
                                                        break
                                                except AttributeError:
                                                    effective_labeling = False
                                                    break
                                            else:
                                                isotopic_labelings.append(f'U-{iso_name}')
                                        if not effective_labeling:
                                            break
                                    else:
                                        iso_name = next((name for name in ISOTOPE_NAMES_OF_NMR_OBS_NUCS if name in txt), None)
                                        if iso_name is None:
                                            effective_labeling = False
                                            break
                                        if '%' in txt:
                                            try:
                                                g = percent_value_pat.search(txt).groups()
                                                p = float(g[0]) if '.' in g[0] else int(g[0])
                                                if 0 < p <= 100:
                                                    isotopic_labelings.append(f'U-{p}% {iso_name}')
                                                else:
                                                    effective_labeling = False
                                                    break
                                            except AttributeError:
                                                effective_labeling = False
                                                break
                                        else:
                                            isotopic_labelings.append(f'U-{iso_name}')
                                if effective_labeling:
                                    lp.data[idx][isotopic_labeling_col] = f'[{"; ".join(isotopic_labelings)}]'

                        if row[8] not in emptyValue and isinstance(row[8], str):
                            for delimiter in ('-', '/', ':', ',', '~'):
                                if delimiter not in row[8]:
                                    continue
                                code_count = row[8].count(delimiter)
                                if code_count == 1:
                                    try:
                                        _val = row[8].split(delimiter)
                                        _val_0 = float(_val[0])
                                        _val_1 = float(_val[1])
                                        _val = [float(_val[0]), float(_val[1])]
                                        lp.data[idx][concentration_val_col] = '.'
                                        lp.data[idx][concentration_val_min_col] = min(_val)
                                        lp.data[idx][concentration_val_max_col] = max(_val)
                                        break
                                    except ValueError:
                                        pass

                    cur_id = len(lp) + 1

                    if not has_poly_entity:
                        for entity_id, entity in entity_dict.items():
                            if entity['sample_type'] in ('protein', 'peptide', 'DNA', 'RNA', 'DNA/RNA hybrid'):
                                row = [None] * len(lp.tags)
                                row[id_col] = cur_id
                                row[mol_common_name_col] = entity['name']
                                row[isotopic_labeling_col] = 'natural abundance'
                                if entity_id in isotope_nums_per_entity:
                                    isotopic_labeling = []
                                    for isotope_number in sorted(list(isotope_nums_per_entity[entity_id])):
                                        if isotope_number == 1:
                                            continue
                                        if isotope_number not in ALLOWED_ISOTOPE_NUMBERS:
                                            continue
                                        type_symbol = next(k for k, v in ISOTOPE_NUMBERS_OF_NMR_OBS_NUCS.items() if isotope_number in v)
                                        isotopic_labeling.append(f'U-{isotope_number}{type_symbol}')
                                    if len(isotopic_labeling) > 0:
                                        row[isotopic_labeling_col] = f"[{'; '.join(isotopic_labeling)}]"
                                row[assembly_id_col] = entity['assembly_id']
                                row[assembly_label_col] = entity['assembly_label']
                                row[entity_id_col] = entity_id
                                row[entity_label_col] = f"${entity['sf_framecode']}"
                                row[type_col] = entity['sample_type']
                                row[concentration_val_col] = '?'
                                row[concentration_val_units_col] = 'mM'
                                row[sample_id_col] = sample_id
                                row[entry_id_col] = self.__entryId

                                has_mand_concentration_val = False
                                cur_id += 1

                    for entity_id, entity in entity_dict.items():
                        if entity_id in touched_entity_id:
                            continue
                        if entity['sample_type'] in ('DNA', 'RNA', 'DNA/RNA hybrid'):
                            _entity_id = next((_entity_id for _entity_id in touched_entity_id
                                               if entity_dict[_entity_id]['sample_type'] in ('DNA', 'RNA', 'DNA/RNA hybrid')), None)
                            if _entity_id is not None:
                                _row = next((_row for _row in lp.data
                                             if _row[entity_id_col] not in emptyValue
                                             and ((isinstance(_row[entity_id_col], str) and int(_row[entity_id_col]) == _entity_id)
                                                  or (isinstance(_row[entity_id_col], int) and _row[entity_id_col] == _entity_id))), None)
                                if _row is not None:
                                    row = copy.copy(_row)
                                    row[id_col] = cur_id
                                    row[mol_common_name_col] = entity['name']
                                    row[entity_id_col] = entity_id
                                    row[entity_label_col] = f"${entity['sf_framecode']}"
                                    if has_mand_concentration_val:
                                        lp.add_data(row)
                                    cur_id += 1

                    dat = lp.get_tag(tags)

                    for idx, row in enumerate(dat):
                        if row[1] == 'H2O':
                            if row[2] != 'natural abundance':
                                lp.data[idx][isotopic_labeling_col] = 'natural abundance'
                        elif row[1] == 'D2O':
                            if not row[2].endswith('2H]'):
                                lp.data[idx][isotopic_labeling_col] = '[U-2H]'

                    if is_single_sample_loop:

                        for row in dat:
                            if row[5] in emptyValue:
                                continue
                            if not is_natural_abundance(row[2]):
                                continue
                            entity_id = row[5]
                            if isinstance(entity_id, str):
                                entity_id = int(entity_id)
                            if entity_id not in isotope_nums_per_entity:
                                continue
                            _isotope_nums = isotope_nums_per_entity[entity_id]
                            if 13 in _isotope_nums or 15 in _isotope_nums:
                                has_hvy_shifts_with_natural_abundance = True

                    if is_single_protein_ligand_complex and has_mand_concentration_val:
                        ref_concentration_val = ref_common_name = None
                        for row in lp:
                            if (isinstance(row[entity_id_col], int) and row[entity_id_col] == polymer_common_types[0]['protein'])\
                               or (isinstance(row[entity_id_col], str) and row[entity_id_col].isdigit()
                                   and int(row[entity_id_col]) == polymer_common_types[0]['protein']):
                                if ref_common_name is not None:
                                    ref_concentration_val = ref_common_name = None
                                    break
                                ref_concentration_val = f'{row[concentration_val_col]} '\
                                    f'{row[concentration_val_min_col]} '\
                                    f'{row[concentration_val_max_col]} '\
                                    f'{row[concentration_val_units_col]}'
                                ref_common_name = row[mol_common_name_col]

                        if ref_concentration_val is not None:
                            can_ligand_idx = None
                            for idx, row in enumerate(lp):
                                if row[entity_id_col] in emptyValue:
                                    test_concentration_val = f'{row[concentration_val_col]} '\
                                        f'{row[concentration_val_min_col]} '\
                                        f'{row[concentration_val_max_col]} '\
                                        f'{row[concentration_val_units_col]}'
                                    if test_concentration_val == ref_concentration_val\
                                       and not any(word in row[mol_common_name_col] for word in protein_related_words)\
                                       and not row[mol_common_name_col].startswith(ref_common_name):
                                        if isinstance(can_ligand_idx, int):
                                            can_ligand_idx = None
                                            break
                                        can_ligand_idx = idx
                            if can_ligand_idx is not None:
                                entity = next(entity for entity_id, entity in entity_dict.items() if entity_id == non_polymer_types[0]['ligand'])
                                row = lp.data[can_ligand_idx]
                                row[assembly_id_col] = entity['assembly_id']
                                row[assembly_label_col] = entity['assembly_label']
                                row[entity_id_col] = non_polymer_types[0]['ligand']
                                row[entity_label_col] = f"${entity['sf_framecode']}"
                                row[type_col] = 'ligand'

                    for solvent in solvent_system:
                        if solvent in solvent_in_sample_loop:
                            continue
                        if solvent not in appended_solvent_in_sample_loop and not not_title(solvent):
                            appended_solvent_in_sample_loop.append(solvent)
                        row = [None] * len(lp.tags)
                        row[id_col] = cur_id
                        row[mol_common_name_col] = solvent
                        if solvent in solvent_isotope:
                            row[isotopic_labeling_col] = solvent_isotope[solvent]
                        row[type_col] = 'solvent'
                        row[concentration_val_col] = solvent_system[solvent]
                        row[concentration_val_units_col] = '%'
                        row[sample_id_col] = sample_id
                        row[entry_id_col] = self.__entryId
                        if not has_mand_concentration_val:
                            row[id_col] = len(lp) + 1
                        lp.add_data(row)
                        cur_id += 1

                        if solvent in solvent_isotope and '?' in solvent_isotope[solvent]:
                            has_perdeuteration_sol = True

                    if has_hvy_shifts_with_natural_abundance:

                        dat = lp.get_tag(tags)

                        for row in dat:
                            if row[5] in emptyValue:
                                continue
                            if not is_natural_abundance(row[2]):
                                continue
                            entity_id = row[5]
                            if isinstance(entity_id, str):
                                entity_id = int(entity_id)
                            if entity_id not in isotope_nums_per_entity:
                                continue

                    if has_perdeuteration_sol:

                        dat = lp.get_tag(tags)

                        for idx, row in enumerate(dat):
                            if row[2] not in emptyValue and '?' in row[2] and row[7] == 'solvent':
                                lp.data[idx][isotopic_labeling_col] = row[2].replace('?% ', '')

                    # sort sample loop

                    lp = sf.get_loop(lp_category)

                    _lp = pynmrstar.Loop.from_scratch(lp_category)

                    _lp.add_tag(lp.tags)

                    cur_id = 1

                    tags = ['Entity_ID', 'Type']

                    data = lp.get_tag(tags)

                    for sample_type in ['protein', 'peptide', 'DNA', 'RNA', 'DNA/RNA hybrid', 'carbohydrate', 'polysaccharide']:
                        idx_dict = []
                        for idx, row in enumerate(data):
                            if row[1] not in emptyValue and row[1] == sample_type:
                                entity_id = 9999
                                if row[0] not in emptyValue:
                                    if isinstance(row[0], str):
                                        if row[0].isdigit():
                                            entity_id = int(row[0])
                                    else:
                                        entity_id = row[0]
                                idx_dict.append({'entity_id': entity_id, 'row_idx': idx})
                        if len(idx_dict) > 0:
                            for d in sorted(idx_dict, key=itemgetter('entity_id')):
                                row = copy.copy(lp.data[d['row_idx']])
                                row[id_col] = cur_id
                                _lp.add_data(row)
                                cur_id += 1

                    tags = ['Entity_ID', 'Type', 'Mol_common_name', 'Isotopic_labeling']

                    data = lp.get_tag(tags)

                    for idx, row in enumerate(data):
                        if row[0] in emptyValue and row[1] in emptyValue:
                            entity_id = next((_row[0] for _row in data
                                              if len([term in _row[2] for term in row[2].split()]) > 2 and row[3] != _row[3]), None)
                            if entity_id is None:
                                continue
                            if isinstance(entity_id, str):
                                entity_id = int(entity_id)
                            entity_id = entity_id_remap.get(entity_id, entity_id)
                            if entity_id is not None and entity_id in entity_dict:
                                entity = entity_dict[entity_id]
                                lp.data[idx][assembly_id_col] = entity['assembly_id']
                                lp.data[idx][assembly_label_col] = entity['assembly_label']
                                lp.data[idx][entity_id_col] = entity_id
                                lp.data[idx][entity_label_col] = f"${entity['sf_framecode']}"
                                lp.data[idx][type_col] = entity['sample_type']
                                _lp.add_data(lp.data[idx])
                                cur_id += 1

                    tags = ['Entity_ID', 'Type']

                    data = lp.get_tag(tags)

                    unsorted_sample_types = []
                    for idx, row in enumerate(data):
                        if row[1] in emptyValue:
                            if '' not in unsorted_sample_types:
                                unsorted_sample_types.append('')
                            continue
                        if row[1] in ('protein', 'peptide', 'DNA', 'RNA', 'DNA/RNA hybrid', 'carbohydrate', 'polysaccharide',
                                      'reducing agent', 'chelating agent', 'salt', 'buffer', 'phospholipid', 'internal reference', 'solvent'):
                            continue
                        if row[1] not in unsorted_sample_types:
                            unsorted_sample_types.append(row[1])

                    if len(unsorted_sample_types) > 0:
                        for sample_type in sorted(unsorted_sample_types):
                            idx_dict = []
                            for idx, row in enumerate(data):
                                if row[1] not in emptyValue and row[1] == sample_type:
                                    entity_id = 9999
                                    if row[0] not in emptyValue:
                                        if isinstance(row[0], str):
                                            if row[0].isdigit():
                                                entity_id = int(row[0])
                                        else:
                                            entity_id = row[0]
                                    idx_dict.append({'entity_id': entity_id, 'row_idx': idx})
                            if len(idx_dict) > 0:
                                for d in sorted(idx_dict, key=itemgetter('entity_id')):
                                    row = copy.copy(lp.data[d['row_idx']])
                                    row[id_col] = cur_id
                                    _lp.add_data(row)
                                    cur_id += 1

                    for sample_type in ['reducing agent', 'chelating agent', 'salt', 'buffer', 'phospholipid', 'internal reference', 'solvent']:
                        idx_dict = []
                        for idx, row in enumerate(data):
                            if row[1] not in emptyValue and row[1] == sample_type:
                                entity_id = 9999
                                if row[0] not in emptyValue:
                                    if isinstance(row[0], str):
                                        if row[0].isdigit():
                                            entity_id = int(row[0])
                                    else:
                                        entity_id = row[0]
                                idx_dict.append({'entity_id': entity_id, 'row_idx': idx})
                        if len(idx_dict) > 0:
                            for d in sorted(idx_dict, key=itemgetter('entity_id')):
                                row = copy.copy(lp.data[d['row_idx']])
                                row[id_col] = cur_id
                                _lp.add_data(row)
                                cur_id += 1
                    # """
                    # for idx, row in enumerate(data):
                    #     if row[1] in emptyValue:
                    #         _row = lp.data[idx]
                    #         _row[type_col] = 'na (yet not decided)'
                    #         _row[id_col] = cur_id
                    #         _lp.add_data(_row)
                    #         cur_id += 1
                    # """
                    if has_mand_concentration_val:
                        del sf[lp]

                        sf.add_loop(_lp)

                except (ValueError, KeyError):
                    continue

            if ionic_strength is not None and not has_salt and not has_buffer:
                if not has_chelating_agent:
                    sf = master_entry.get_saveframes_by_category(sf_category)[0]

                    lp_category = '_Sample_component'

                    try:

                        lp = sf.get_loop(lp_category)

                        _lp = pynmrstar.Loop.from_scratch(lp_category)

                        tags = ['ID',
                                'Mol_common_name',
                                'Isotopic_labeling',
                                'Type',
                                'Concentration_val',
                                'Concentration_val_min',
                                'Concentration_val_max',
                                'Concentration_val_units',
                                'Concentration_val_err']

                        _lp.add_tag(tags)

                        data = lp.get_tag(tags)

                        for row in data:
                            _lp.add_data(row)

                        cur_id = len(data) + 1

                        row = ['?'] * len(tags)
                        row[0] = cur_id
                        row[3] = 'salt'
                        row[7] = 'mM'
                        cur_id += 1

                        _lp.add_data(row)

                        if not has_buffer:
                            row = ['?'] * len(tags)
                            row[0] = cur_id
                            row[3] = 'buffer'
                            row[7] = 'mM'

                            _lp.add_data(row)

                    except KeyError:
                        pass

            elif pH is not None and not has_buffer:
                sf = master_entry.get_saveframes_by_category(sf_category)[0]

                lp_category = '_Sample_component'

                try:

                    lp = sf.get_loop(lp_category)

                    _lp = pynmrstar.Loop.from_scratch(lp_category)

                    tags = ['ID',
                            'Mol_common_name',
                            'Isotopic_labeling',
                            'Type',
                            'Concentration_val',
                            'Concentration_val_min',
                            'Concentration_val_max',
                            'Concentration_val_units',
                            'Concentration_val_err']

                    _lp.add_tag(tags)

                    data = lp.get_tag(tags)

                    for row in data:
                        _lp.add_data(row)

                    cur_id = len(data) + 1

                    row = ['?'] * len(tags)
                    row[0] = cur_id
                    row[3] = 'buffer'
                    row[7] = 'mM'

                    _lp.add_data(row)

                except KeyError:
                    pass

        sf_category = 'spectral_peak_list'

        # resolve duplication of spectral peak lists

        if sf_category in self.__sfCategoryList and self.__internalMode:

            update_sf_name = {}

            tags_2d = ['Volume', 'Height', 'Position_1', 'Position_2', 'Auth_asym_ID_1']
            tags_3d = ['Volume', 'Height', 'Position_1', 'Position_2', 'Position_3', 'Auth_asym_ID_1']
            tags_4d = ['Volume', 'Height', 'Position_1', 'Position_2', 'Position_3', 'Position_4', 'Auth_asym_ID_1']

            tags_pk_char = ['Peak_ID', 'Spectral_dim_ID', 'Chem_shift_val']
            tags_pk_gen_char = ['Peak_ID', 'Intensity_val', 'Measurement_method']

            sp_info = {}
            empty_sf_framecodes = []

            truncated = False

            for idx, sf in enumerate(master_entry.get_saveframes_by_category(sf_category)):
                sf_framecode = get_first_sf_tag(sf, 'Sf_framecode')

                sp_dim = {}

                try:

                    _lp_category = '_Spectral_dim'
                    _lp = sf.get_loop(_lp_category)
                    _dat = _lp.get_tag(['ID', 'Atom_type'])
                    for _row in _dat:
                        sp_dim[int(_row[0]) if isinstance(_row[0], str) else _row[0]] = _row[1]

                except KeyError:
                    pass

                lp_category = '_Peak_row_format'

                try:

                    lp = sf.get_loop(lp_category)

                    if len(lp) > 0:
                        sp_info[idx] = {'sf_framecode': sf_framecode,
                                        'num_of_dim': get_first_sf_tag(sf, 'Number_of_spectral_dimensions'),
                                        'class': get_first_sf_tag(sf, 'Experiment_class').replace('?', ''),
                                        'type': get_first_sf_tag(sf, 'Experiment_type'),
                                        'spectral_dim': sp_dim,
                                        'size': len(lp)}

                        num_of_dim = sp_info[idx]['num_of_dim']
                        if isinstance(num_of_dim, str):
                            num_of_dim = sp_info[idx]['num_of_dim'] = int(num_of_dim)

                        has_volume = has_height = has_assign = False
                        assigns = details = 0
                        signature = []

                        if num_of_dim == 2:
                            dat = lp.get_tag(tags_2d)

                            for _idx, row in enumerate(dat, start=1):

                                if _idx <= MAX_ROWS_TO_CHECK_SPECTRAL_PEAK_IDENTITY:
                                    volume = row[0]
                                    if volume in emptyValue:
                                        volume = None
                                    else:
                                        volume = float(volume)
                                        has_volume = True

                                    height = row[1]
                                    if height in emptyValue:
                                        height = None
                                    else:
                                        height = float(height)
                                        has_height = True

                                    position = {float(row[2]), float(row[3])}

                                    signature.append({'position': position,
                                                      'volume': volume,
                                                      'height': height})

                                if row[4] not in emptyValue:
                                    has_assign = True

                            if has_assign:
                                for row in dat:
                                    if row[4] not in emptyValue:
                                        assigns += 1

                                if 'Details' in lp.tags:
                                    dat = lp.get_tag(['Details'])
                                    for row in dat:
                                        if row not in emptyValue:
                                            if ' -> ' in row:
                                                details -= 1
                                            else:
                                                details += 1

                        elif num_of_dim == 3:
                            dat = lp.get_tag(tags_3d)

                            for _idx, row in enumerate(dat, start=1):

                                if _idx <= MAX_ROWS_TO_CHECK_SPECTRAL_PEAK_IDENTITY:
                                    volume = row[0]
                                    if volume in emptyValue:
                                        volume = None
                                    else:
                                        volume = float(volume)

                                    height = row[1]
                                    if height in emptyValue:
                                        height = None
                                    else:
                                        height = float(height)

                                    position = {float(row[2]), float(row[3]), float(row[4])}

                                    signature.append({'position': position,
                                                      'volume': volume,
                                                      'height': height})

                                if row[5] not in emptyValue:
                                    has_assign = True
                                    if _idx > MAX_ROWS_TO_CHECK_SPECTRAL_PEAK_IDENTITY:
                                        break

                            if has_assign:
                                for row in dat:
                                    if row[5] not in emptyValue:
                                        assigns += 1

                            if has_assign and 'Details' in lp.tags:
                                dat = lp.get_tag(['Details'])
                                for row in dat:
                                    if row not in emptyValue:
                                        if ' -> ' in row:
                                            details -= 1
                                        else:
                                            details += 1

                        elif num_of_dim == 4:
                            dat = lp.get_tag(tags_4d)

                            for _idx, row in enumerate(dat, start=1):

                                if _idx <= MAX_ROWS_TO_CHECK_SPECTRAL_PEAK_IDENTITY:
                                    volume = row[0]
                                    if volume in emptyValue:
                                        volume = None
                                    else:
                                        volume = float(volume)

                                    height = row[1]
                                    if height in emptyValue:
                                        height = None
                                    else:
                                        height = float(height)

                                    position = {float(row[2]), float(row[3]), float(row[4]), float(row[5])}

                                    signature.append({'position': position,
                                                      'volume': volume,
                                                      'height': height})

                                if row[6] not in emptyValue:
                                    has_assign = True
                                    if _idx > MAX_ROWS_TO_CHECK_SPECTRAL_PEAK_IDENTITY:
                                        break

                            if has_assign:
                                for row in dat:
                                    if row[6] not in emptyValue:
                                        assigns += 1

                            if has_assign and 'Details' in lp.tags:
                                dat = lp.get_tag(['Details'])
                                for row in dat:
                                    if row not in emptyValue:
                                        if ' -> ' in row:
                                            details -= 1
                                        else:
                                            details += 1

                        sp_info[idx]['has_volume'] = has_volume
                        sp_info[idx]['has_height'] = has_height
                        sp_info[idx]['has_assign'] = has_assign
                        sp_info[idx]['assigns'] = assigns
                        sp_info[idx]['details'] = details
                        sp_info[idx]['signature'] = signature

                except KeyError:

                    try:

                        pk_char_category = '_Peak_char'
                        pk_char = sf.get_loop(pk_char_category)

                        pk_gen_char_category = '_Peak_general_char'
                        pk_gen_char = sf.get_loop(pk_gen_char_category)

                        if len(pk_char) > 0 and len(pk_gen_char) > 0:
                            sp_info[idx] = {'sf_framecode': sf_framecode,
                                            'num_of_dim': get_first_sf_tag(sf, 'Number_of_spectral_dimensions'),
                                            'class': get_first_sf_tag(sf, 'Experiment_class').replace('?', ''),
                                            'type': get_first_sf_tag(sf, 'Experiment_type'),
                                            'spectral_dim': sp_dim,
                                            'size': len(lp)}

                            num_of_dim = sp_info[idx]['num_of_dim']
                            if isinstance(num_of_dim, str):
                                num_of_dim = sp_info[idx]['num_of_dim'] = int(num_of_dim)

                            has_volume = has_height = has_assign = False
                            signature = []

                            dat_pk_char = pk_char.get_tag(tags_pk_char)
                            dat_pk_gen_char = pk_gen_char.get_tag(tags_pk_gen_char)

                            peak_ids = []
                            for row_pk_char in dat_pk_char:
                                if row_pk_char[0] not in peak_ids:
                                    peak_ids.append(row_pk_char[0])
                                    if len(peak_ids) == MAX_ROWS_TO_CHECK_SPECTRAL_PEAK_IDENTITY:
                                        break

                            position = [None] * num_of_dim

                            for row_pk_char in dat_pk_char:
                                if row_pk_char[0] in peak_ids:
                                    sp_dim_id = int(row_pk_char[1])
                                    position[sp_dim_id - 1] = float(row_pk_char[2])
                                    if all(pos is not None for pos in position):
                                        volume = next((float(row_pk_gen_char[1]) for row_pk_gen_char in dat_pk_gen_char
                                                       if row_pk_gen_char[0] == row_pk_char[0] and row_pk_gen_char[2] == 'volume'), None)
                                        if volume is not None:
                                            has_volume = True
                                        height = next((float(row_pk_gen_char[1]) for row_pk_gen_char in dat_pk_gen_char
                                                       if row_pk_gen_char[0] == row_pk_char[0] and row_pk_gen_char[2] == 'height'), None)
                                        if height is not None:
                                            has_height = True
                                        signature.append({'position': set(position),
                                                          'volume': volume,
                                                          'height': height})

                                        for _idx in range(num_of_dim):
                                            position[_idx] = None
                                else:
                                    break

                            sp_info[idx]['has_volume'] = has_volume
                            sp_info[idx]['has_height'] = has_height
                            sp_info[idx]['has_assign'] = False
                            assigns = details = 0
                            try:
                                pk_cs = sf.get_loop('_Assigned_peak_chem_shift')
                                dat_pk_cs = pk_cs.get_tag(['Auth_entity_ID'])
                                for row_pk_cs in dat_pk_cs:
                                    if row_pk_cs not in emptyValue:
                                        sp_info[idx]['has_assign'] = True
                                        break
                                if sp_info[idx]['has_assign']:
                                    for row_pk_cs in dat_pk_cs:
                                        if row_pk_cs not in emptyValue:
                                            assigns += 1
                                    if 'Details' in pk_cs.tags:
                                        dat_pk_cs = pk_cs.get_tag(['Details'])
                                        for row_pk_cs in dat_pk_cs:
                                            if row_pk_cs not in emptyValue:
                                                if ' -> ' in row_pk_cs:
                                                    details -= 1
                                                else:
                                                    details += 1
                            except KeyError:
                                pass
                            sp_info[idx]['assigns'] = assigns
                            sp_info[idx]['details'] = details
                            sp_info[idx]['signature'] = signature

                    except KeyError:
                        if get_first_sf_tag(sf, 'Text_data') in emptyValue:
                            empty_sf_framecodes.append(sf_framecode)

            if len(sp_info) > 1:
                dup_idx = set()
                res_idx = {}

                for idx1, idx2 in itertools.combinations(sp_info, 2):

                    if sp_info[idx1]['num_of_dim'] != sp_info[idx2]['num_of_dim']\
                       or sp_info[idx1]['spectral_dim'] != sp_info[idx2]['spectral_dim']\
                       or (not self.__enforcePeakRowFormat and sp_info[idx1]['size'] != sp_info[idx2]['size']):
                        continue

                    if not all(sig1['position'] == sig2['position']
                               for sig1, sig2 in zip(sp_info[idx1]['signature'],
                                                     sp_info[idx2]['signature'])):
                        continue

                    if not all(sig1['volume'] == sig2['volume']
                               for sig1, sig2 in zip(sp_info[idx1]['signature'],
                                                     sp_info[idx2]['signature']))\
                       and not all(sig1['height'] == sig2['height']
                                   for sig1, sig2 in zip(sp_info[idx1]['signature'],
                                                         sp_info[idx2]['signature'])):
                        continue

                    if sp_info[idx1]['has_assign'] != sp_info[idx2]['has_assign']:
                        if sp_info[idx1]['has_assign']:
                            dup_idx.add(idx2)
                            res_idx[idx2] = idx1
                        else:
                            dup_idx.add(idx1)
                            res_idx[idx1] = idx2
                        continue

                    if sp_info[idx1]['has_assign'] and sp_info[idx2]['has_assign']:
                        if sp_info[idx1]['assigns'] > sp_info[idx2]['assigns']:
                            dup_idx.add(idx2)
                            res_idx[idx2] = idx1
                            continue
                        if sp_info[idx1]['assigns'] < sp_info[idx2]['assigns']:
                            dup_idx.add(idx1)
                            res_idx[idx1] = idx2
                            continue
                        if sp_info[idx1]['details'] < sp_info[idx2]['details']:
                            dup_idx.add(idx2)
                            res_idx[idx2] = idx1
                            continue
                        if sp_info[idx1]['details'] > sp_info[idx2]['details']:
                            dup_idx.add(idx1)
                            res_idx[idx1] = idx2
                            continue

                    if sp_info[idx1]['has_volume'] != sp_info[idx2]['has_volume']:
                        if sp_info[idx1]['has_volume']:
                            dup_idx.add(idx2)
                            res_idx[idx2] = idx1
                        else:
                            dup_idx.add(idx1)
                            res_idx[idx1] = idx2
                        continue

                    if sp_info[idx1]['has_height'] != sp_info[idx2]['has_height']:
                        if sp_info[idx1]['has_height']:
                            dup_idx.add(idx2)
                            res_idx[idx2] = idx1
                        else:
                            dup_idx.add(idx1)
                            res_idx[idx1] = idx2
                        continue

                    if len(sp_info[idx1]['class']) != len(sp_info[idx2]['class']):
                        if len(sp_info[idx1]['class']) > len(sp_info[idx2]['class']):
                            dup_idx.add(idx2)
                            res_idx[idx2] = idx1
                        else:
                            dup_idx.add(idx1)
                            res_idx[idx1] = idx2
                        continue

                    if len(sp_info[idx1]['type']) != len(sp_info[idx2]['type']):
                        if len(sp_info[idx1]['type']) > len(sp_info[idx2]['type']):
                            dup_idx.add(idx2)
                            res_idx[idx2] = idx1
                        else:
                            dup_idx.add(idx1)
                            res_idx[idx1] = idx2
                        continue

                    if idx1 in dup_idx or idx2 in dup_idx:
                        continue

                    dup_idx.add(idx2)
                    res_idx[idx2] = idx1

                pk_name_pat = re.compile(r'D_[0-9]+_nmr-peaks-upload_P([0-9]+).dat.V([0-9]+)$')
                mr_name_pat = re.compile(r'D_[0-9]+_mr-(\S+)_P([0-9]+).(\S+).V([0-9]+)$')

                for idx in sorted(list(dup_idx)):
                    sf_framecode = sp_info[idx]['sf_framecode']
                    sf = master_entry.get_saveframe_by_name(sf_framecode)
                    file_name = get_first_sf_tag(sf, 'Data_file_name')
                    file_name_ = retrieveOriginalFileName(file_name) if file_name not in emptyValue else file_name

                    res_sf_framecode = sp_info[res_idx[idx]]['sf_framecode']

                    _sf = master_entry.get_saveframe_by_name(res_sf_framecode)
                    _file_name = get_first_sf_tag(_sf, 'Data_file_name')
                    _file_name_ = retrieveOriginalFileName(_file_name) if _file_name not in emptyValue else _file_name

                    if _file_name in emptyValue and _file_name_ not in emptyValue:
                        set_sf_tag(_sf, 'Data_file_name', _file_name_)
                    elif _file_name_ in emptyValue and file_name_ not in emptyValue:
                        set_sf_tag(_sf, 'Data_file_name', file_name_)

                    if _file_name_ not in emptyValue and file_name_ not in emptyValue:
                        if _file_name_ != file_name_ and not mr_name_pat.match(file_name_)\
                           and pk_name_pat.match(_file_name_):
                            set_sf_tag(_sf, 'Data_file_name', file_name_)

                    update_sf_name[res_sf_framecode] = sf_framecode

                    warn = f'There are equivalent NMR spectral peak lists, {res_sf_framecode!r} vs {sf_framecode!r}. '\
                        f'For the sake of simplicity, saveframe {sf_framecode!r} derived from {file_name!r} was ignored.'

                    self.__report.warning.appendDescription('redundant_mr_data',
                                                            {'file_name': file_name,
                                                             'sf_framecode': sf_framecode,
                                                             'description': warn})

                    self.__report.setWarning()

                    if self.__verbose:
                        self.__lfh.write(f"+{self.__class_name__}.perform() ++ Warning  - {warn}\n")

                    master_entry.remove_saveframe(sf_framecode)

                    truncated = True

            if len(empty_sf_framecodes) > 0:
                for sf_framecode in empty_sf_framecodes:
                    master_entry.remove_saveframe(sf_framecode)

                truncated = True

            if truncated:

                count = 0
                for idx, sf in enumerate(master_entry.get_saveframes_by_category(sf_category), start=1):
                    set_sf_tag(sf, 'ID', idx)
                    self.__c2S.set_local_sf_id(sf, idx)
                    count += 1

                _sf_category = 'entry_information'

                if _sf_category in self.__sfCategoryList:
                    ent_sf = master_entry.get_saveframes_by_category(_sf_category)[0]

                    _lp_category = '_Data_set'

                    try:

                        _lp = ent_sf.get_loop(_lp_category)

                        type_col = _lp.tags.index('Type')
                        count_col = _lp.tags.index('Count')

                        for _idx, _row in enumerate(_lp):
                            if _row[type_col] == 'spectral_peak_list':
                                _lp.data[_idx][count_col] = count
                                break

                    except (KeyError, ValueError):
                        pass

            if len(update_sf_name) > 0:
                for k, v in update_sf_name.items():
                    try:
                        sf = master_entry.get_saveframe_by_name(k)
                        sf.name = v
                    except KeyError:
                        pass

        count = len(master_entry.get_saveframes_by_category(sf_category))
        if count > 0:
            input_source = self.__report.input_sources[0]
            input_source_dic = input_source.get()
            input_source_dic['content_subtype']['spectral_peak'] = count

        # update sample and sample_condition of spectral peak list saveframe

        if sf_category in self.__sfCategoryList:
            for sf in master_entry.get_saveframes_by_category(sf_category):

                if any(t for t in sf.tags if t[0] == 'Chem_shift_reference_ID'):
                    chem_shift_ref_id = get_first_sf_tag(sf, 'Chem_shift_reference_ID')

                    if chem_shift_ref_id in emptyValue:
                        _sf_category = 'chem_shift_reference'

                        if _sf_category in self.__sfCategoryList:
                            _sf = master_entry.get_saveframes_by_category(_sf_category)[0]

                            set_sf_tag(sf, 'Chem_shift_reference_ID', get_first_sf_tag(_sf, 'ID'))

                exp_id = get_first_sf_tag(sf, 'Experiment_ID')

                if exp_id not in emptyValue:
                    exp_id = int(exp_id)

                    _sf_category = 'experiment_list'

                    if _sf_category in self.__sfCategoryList:
                        _sf = master_entry.get_saveframes_by_category(_sf_category)[0]

                        _lp_category = '_Experiment'

                        try:

                            _lp = _sf.get_loop(_lp_category)

                            _tags = ['ID', 'Sample_ID', 'Sample_label', 'Sample_condition_list_ID', 'Sample_condition_list_label']

                            _dat = _lp.get_tag(_tags)

                            for _row in _dat:
                                if _row[0] in emptyValue or int(_row[0]) != exp_id:
                                    continue
                                if _row[1] not in emptyValue:
                                    set_sf_tag(sf, 'Sample_ID', _row[1])
                                if _row[2] not in emptyValue:
                                    set_sf_tag(sf, 'Sample_label', _row[2])
                                if _row[3] not in emptyValue:
                                    set_sf_tag(sf, 'Sample_condition_list_ID', _row[3])
                                if _row[4] not in emptyValue:
                                    set_sf_tag(sf, 'Sample_condition_list_label', _row[4])
                                break

                            continue

                        except KeyError:
                            pass

                sample_id = get_first_sf_tag(sf, 'Sample_ID')

                if sample_id in emptyValue:
                    _sf_category = 'sample'

                    _sf_list = master_entry.get_saveframes_by_category(_sf_category)

                    if len(_sf_list) == 1:
                        set_sf_tag(sf, 'Sample_ID', get_first_sf_tag(_sf_list[0], 'ID'))
                        if len(get_first_sf_tag(_sf_list[0], 'Sf_framecode')) > 0:
                            set_sf_tag(sf, 'Sample_label', f"${get_first_sf_tag(_sf_list[0], 'Sf_framecode')}")

                sample_condition_list_id = get_first_sf_tag(sf, 'Sample_condition_list_ID')

                if sample_condition_list_id in emptyValue:
                    _sf_category = 'sample_conditions'

                    _sf_list = master_entry.get_saveframes_by_category(_sf_category)

                    if len(_sf_list) == 1:
                        set_sf_tag(sf, 'Sample_condition_list_ID', get_first_sf_tag(_sf_list[0], 'ID'))

        # section 10: chemical shift reference

        sf_category = 'chem_shift_reference'

        if sf_category in self.__sfCategoryList:
            for sf in master_entry.get_saveframes_by_category(sf_category):
                try:
                    cs_ref_id = int(get_first_sf_tag(sf, 'ID'))
                    isotope_numbers = isotope_nums[cs_ref_id]

                    set_sf_tag(sf, 'Proton_shifts_flag',
                               'yes' if any(n in isotope_numbers for n in ISOTOPE_NUMBERS_OF_NMR_OBS_NUCS['H']) else 'no')
                    set_sf_tag(sf, 'Carbon_shifts_flag',
                               'yes' if any(n in isotope_numbers for n in ISOTOPE_NUMBERS_OF_NMR_OBS_NUCS['C']) else 'no')
                    set_sf_tag(sf, 'Nitrogen_shifts_flag',
                               'yes' if any(n in isotope_numbers for n in ISOTOPE_NUMBERS_OF_NMR_OBS_NUCS['N']) else 'no')
                    set_sf_tag(sf, 'Phosphorus_shifts_flag',
                               'yes' if any(n in isotope_numbers for n in ISOTOPE_NUMBERS_OF_NMR_OBS_NUCS['P']) else 'no')
                    set_sf_tag(sf, 'Other_shifts_flag',
                               'yes' if any(n not in WELL_KNOWN_ISOTOPE_NUMBERS for n in isotope_numbers) else 'no')

                    lp_category = '_Chem_shift_ref'

                    try:

                        lp = sf.get_loop(lp_category)

                        dat = lp.get_tag(['Atom_isotope_number', 'Indirect_shift_ratio'])

                        tags = lp.tags
                        ind_shift_ratio_col = tags.index('Indirect_shift_ratio')

                        _isotope_numbers = set()

                        for idx, row in enumerate(dat):
                            if isinstance(row[0], int):
                                _isotope_numbers.add(row[0])
                            else:
                                if row[0] in emptyValue or not row[0].isdigit():
                                    continue
                                _isotope_numbers.add(int(row[0]))
                            if row[1] not in emptyValue:
                                try:
                                    n = int(row[0]) if isinstance(row[0], str) else row[0]
                                    ratio = float(row[1])
                                    if ratio <= 0.0 or ratio >= 1.0:
                                        if n in (1, 19, 31):
                                            lp.data[idx][ind_shift_ratio_col] = '1.0'
                                        elif n == 2:
                                            lp.data[idx][ind_shift_ratio_col] = '0.153506088'
                                        elif n == 13:
                                            lp.data[idx][ind_shift_ratio_col] = '0.251449530'
                                        elif n == 15:
                                            lp.data[idx][ind_shift_ratio_col] = '0.101329118'
                                        else:
                                            lp.data[idx][ind_shift_ratio_col] = '?'
                                    elif ratio < 0.5:
                                        if n in (1, 19, 31):
                                            lp.data[idx][ind_shift_ratio_col] = '1.0'
                                except ValueError:
                                    if n in (1, 19, 31):
                                        lp.data[idx][ind_shift_ratio_col] = '1.0'
                                    elif n == 2:
                                        lp.data[idx][ind_shift_ratio_col] = '0.153506088'
                                    elif n == 13:
                                        lp.data[idx][ind_shift_ratio_col] = '0.251449530'
                                    elif n == 15:
                                        lp.data[idx][ind_shift_ratio_col] = '0.101329118'
                                    else:
                                        lp.data[idx][ind_shift_ratio_col] = '?'

                        if isotope_numbers == _isotope_numbers:
                            continue

                        isotope_number_not_in_lp = isotope_numbers - _isotope_numbers

                        if len(isotope_number_not_in_lp) > 0:
                            atom_type_col = tags.index('Atom_type') if 'Atom_type' in tags else -1
                            atom_iso_num_col = tags.index('Atom_isotope_number') if 'Atom_isotope_number' in tags else -1
                            ref_type_col = tags.index('Ref_type') if 'Ref_type' in tags else -1
                            mol_com_name_col = tags.index('Mol_common_name') if 'Mol_common_name' in tags else -1
                            atom_grp_col = tags.index('Atom_group') if 'Atom_group' in tags else -1

                            tmp = lp.data[0]

                            for n in isotope_number_not_in_lp:
                                if n in ALLOWED_ISOTOPE_NUMBERS:
                                    row = copy.copy(tmp)

                                    if atom_type_col != -1:
                                        row[atom_type_col] = next(k for k, v in ISOTOPE_NUMBERS_OF_NMR_OBS_NUCS.items() if n in v)
                                    if atom_iso_num_col != -1:
                                        row[atom_iso_num_col] = n
                                    if ref_type_col != -1:
                                        row[ref_type_col] = 'direct' if n in (1, 19, 31) else 'indirect'
                                    if ind_shift_ratio_col != -1:
                                        if n in (1, 19, 31):
                                            row[ind_shift_ratio_col] = '1.0'
                                        elif n == 2:
                                            row[ind_shift_ratio_col] = '0.153506088'
                                        elif n == 13:
                                            row[ind_shift_ratio_col] = '0.251449530'
                                        elif n == 15:
                                            row[ind_shift_ratio_col] = '0.101329118'
                                        else:
                                            row[ind_shift_ratio_col] = '?'
                                    if n in (19, 31):
                                        if mol_com_name_col != -1:
                                            row[mol_com_name_col] = 'CCl3F' if n == 19 else '(MeO)3PO'
                                        if atom_grp_col != -1:
                                            row[atom_grp_col] = 'fluorine' if n == 19 else 'phosphorus'

                                    lp.add_data(row)

                        isotope_number_exe_in_lp = _isotope_numbers - isotope_numbers

                        if len(isotope_number_exe_in_lp) > 0:

                            del_row_idx = []

                            for n in isotope_number_exe_in_lp:

                                try:
                                    del_row_idx.append(next(idx for idx, row in enumerate(dat)
                                                            if isinstance(row[0], str) and row[0] not in emptyValue
                                                            and row[0].isdigit() and int(row[0]) == n))
                                except StopIteration:
                                    continue

                            if len(del_row_idx) > 0:
                                for idx in reversed(del_row_idx):
                                    try:
                                        del lp.data[idx]
                                    except IndexError:
                                        pass

                    except KeyError:

                        items = ['Atom_type',
                                 'Atom_isotope_number',
                                 'Mol_common_name',
                                 'Atom_group',
                                 'Concentration_val',
                                 'Concentration_units',
                                 'Solvent',
                                 'Rank',
                                 'Chem_shift_units',
                                 'Chem_shift_val',
                                 'Ref_method',
                                 'Ref_type',
                                 'Indirect_shift_ratio',
                                 'External_ref_loc',
                                 'External_ref_sample_geometry',
                                 'External_ref_axis',
                                 'Indirect_shift_ratio_cit_ID',
                                 'Indirect_shift_ratio_cit_label',
                                 'Ref_correction_type',
                                 'Correction_val',
                                 'Correction_val_cit_ID',
                                 'Correction_val_cit_label',
                                 'Entry_ID',
                                 'Chem_shift_reference_ID']

                        lp = pynmrstar.Loop.from_scratch(lp_category)

                        tags = [lp_category + '.' + item for item in items]

                        lp.add_tag(tags)

                        for n in isotope_numbers:
                            if n in ALLOWED_ISOTOPE_NUMBERS:
                                row = ['.'] * len(items)
                                row[0] = next(k for k, v in ISOTOPE_NUMBERS_OF_NMR_OBS_NUCS.items() if n in v)
                                row[1] = n
                                row[8], row[9], row[10] = 'ppm', '0.000', 'internal'
                                if n in (1, 2, 13, 15, 19, 31):
                                    if n == 1:
                                        row[2], row[3], row[11], row[12] = default_internal_reference, 'methyl protons', 'direct', '1.0'
                                    elif n == 2:
                                        row[2], row[3], row[11], row[12] = default_internal_reference, 'methyl protons', 'indirect', '0.153506088'
                                    elif n == 13:
                                        row[2], row[3], row[11], row[12] = default_internal_reference, 'methyl protons', 'indirect', '0.251449530'
                                    elif n == 15:
                                        row[2], row[3], row[11], row[12] = default_internal_reference, 'methyl protons', 'indirect', '0.101329118'
                                    elif n == 19:
                                        row[2], row[3], row[11], row[12] = 'CCl3F', 'fluorine', 'direct', '1.0'
                                    else:
                                        row[2], row[3], row[11], row[12] = '(MeO)3PO', 'phosphorus', 'direct', '1.0'
                                else:
                                    row[2], row[3], row[11], row[12] = '?', '?', '?', '?'

                                row[-2], row[-1] = self.__entryId, cs_ref_id

                                lp.add_data(row)

                        sf.add_loop(lp)

                except ValueError:
                    continue

        elif len(cs_ref_sf_framecode) > 0:
            for cs_ref_id, sf_framecode in cs_ref_sf_framecode.items():
                isotope_numbers = isotope_nums[cs_ref_id]

                _sf = pynmrstar.Saveframe.from_scratch(sf_framecode, '_Chem_shift_reference')
                _sf.add_tag('Sf_category', 'chem_shift_reference')
                _sf.add_tag('Sf_framecode', sf_framecode)
                _sf.add_tag('Entry_ID', self.__entryId)
                _sf.add_tag('ID', cs_ref_id)
                _sf.add_tag('Name', '.')
                _sf.add_tag('Proton_shifts_flag', 'yes' if any(n in isotope_numbers for n in ISOTOPE_NUMBERS_OF_NMR_OBS_NUCS['H']) else 'no')
                _sf.add_tag('Carbon_shifts_flag', 'yes' if any(n in isotope_numbers for n in ISOTOPE_NUMBERS_OF_NMR_OBS_NUCS['C']) else 'no')
                _sf.add_tag('Nitrogen_shifts_flag', 'yes' if any(n in isotope_numbers for n in ISOTOPE_NUMBERS_OF_NMR_OBS_NUCS['N']) else 'no')
                _sf.add_tag('Phosphorus_shifts_flag', 'yes' if any(n in isotope_numbers for n in ISOTOPE_NUMBERS_OF_NMR_OBS_NUCS['P']) else 'no')
                _sf.add_tag('Other_shifts_flag', 'yes' if any(n not in WELL_KNOWN_ISOTOPE_NUMBERS for n in isotope_numbers) else 'no')
                _sf.add_tag('Details', '.')

                lp_category = '_Chem_shift_ref'

                items = ['Atom_type',
                         'Atom_isotope_number',
                         'Mol_common_name',
                         'Atom_group',
                         'Concentration_val',
                         'Concentration_units',
                         'Solvent',
                         'Rank',
                         'Chem_shift_units',
                         'Chem_shift_val',
                         'Ref_method',
                         'Ref_type',
                         'Indirect_shift_ratio',
                         'External_ref_loc',
                         'External_ref_sample_geometry',
                         'External_ref_axis',
                         'Indirect_shift_ratio_cit_ID',
                         'Indirect_shift_ratio_cit_label',
                         'Ref_correction_type',
                         'Correction_val',
                         'Correction_val_cit_ID',
                         'Correction_val_cit_label',
                         'Entry_ID',
                         'Chem_shift_reference_ID']

                lp = pynmrstar.Loop.from_scratch(lp_category)

                tags = [lp_category + '.' + item for item in items]

                lp.add_tag(tags)

                for n in isotope_numbers:
                    if n in ALLOWED_ISOTOPE_NUMBERS:
                        row = ['.'] * len(items)
                        row[0] = next(k for k, v in ISOTOPE_NUMBERS_OF_NMR_OBS_NUCS.items() if n in v)
                        row[1] = n
                        row[8], row[9], row[10] = 'ppm', '0.000', 'internal'
                        if n in (1, 2, 13, 15, 19, 31):
                            if n == 1:
                                row[2], row[3], row[11], row[12] = default_internal_reference, 'methyl protons', 'direct', '1.0'
                            elif n == 2:
                                row[2], row[3], row[11], row[12] = default_internal_reference, 'methyl protons', 'indirect', '0.153506088'
                            elif n == 13:
                                row[2], row[3], row[11], row[12] = default_internal_reference, 'methyl protons', 'indirect', '0.251449530'
                            elif n == 15:
                                row[2], row[3], row[11], row[12] = default_internal_reference, 'methyl protons', 'indirect', '0.101329118'
                            elif n == 19:
                                row[2], row[3], row[11], row[12] = 'CCl3F', 'fluorine', 'direct', '1.0'
                            else:
                                row[2], row[3], row[11], row[12] = '(MeO)3PO', 'phosphorus', 'direct', '1.0'
                        else:
                            row[2], row[3], row[11], row[12] = '?', '?', '?', '?'

                        row[-2], row[-1] = self.__entryId, cs_ref_id

                        lp.add_data(row)

                _sf.add_loop(lp)

        # check order of experiment id and synchronize them in the entry

        sf_category = 'experiment_list'

        if sf_category in self.__sfCategoryList:
            sf = master_entry.get_saveframes_by_category(sf_category)[0]

            lp_category = '_Experiment'

            try:

                lp = sf.get_loop(lp_category)

                dat = lp.get_tag(['ID'])

                exp_id_mapping = {}

                for idx, row in enumerate(dat, start=1):
                    if row not in emptyValue and int(row) != idx:
                        exp_id_mapping[int(row)] = idx

                if len(exp_id_mapping) > 0:
                    id_col = lp.tags.index('ID')

                    for idx, row in enumerate(lp):
                        if row[id_col] not in emptyValue and int(row[id_col]) in exp_id_mapping:
                            lp.data[idx][id_col] = exp_id_mapping[int(row[id_col])]

                    _sf_category = 'assigned_chemical_shifts'

                    if _sf_category in self.__sfCategoryList:
                        for _sf in master_entry.get_saveframes_by_category(_sf_category):

                            _lp_category = '_Chem_shift_experiment'

                            try:

                                _lp = _sf.get_loop(_lp_category)

                                exp_id_col = _lp.tags.index('Experiment_ID')

                                for _idx, _row in enumerate(_lp):
                                    if _row[exp_id_col] not in emptyValue and int(_row[exp_id_col]) in exp_id_mapping:
                                        _lp.data[_idx][exp_id_col] = exp_id_mapping[int(_row[exp_id_col])]

                            except KeyError:
                                continue

                    _sf_category = 'spectral_peak_list'

                    if _sf_category in self.__sfCategoryList:
                        for _sf in master_entry.get_saveframes_by_category(_sf_category):
                            exp_id = get_first_sf_tag(_sf, 'Experiment_ID')

                            if exp_id not in emptyValue and int(exp_id) in exp_id_mapping:
                                set_sf_tag(_sf, 'Experiment_ID', exp_id_mapping[int(exp_id)])

                            exp_id = get_first_sf_tag(_sf, 'Experiment_ID')

                exp_tags = ['ID', 'Name', 'NMR_spectrometer_ID']

                if set(exp_tags) & set(lp.tags) == set(exp_tags):
                    exp_list = lp.get_tag(exp_tags)

                _sf_category = 'spectral_peak_list'

                if _sf_category in self.__sfCategoryList:

                    for _sf in master_entry.get_saveframes_by_category(_sf_category):
                        exp_id = get_first_sf_tag(_sf, 'Experiment_ID')

                        if exp_id not in emptyValue:

                            if isinstance(exp_id, int):
                                exp_id = str(int)

                            exp_row = next((row for row in exp_list
                                            if (row[0] == exp_id or (isinstance(row[0], int) and str(row[0]) == exp_id))), None)

                            if exp_row is not None:
                                set_sf_tag(_sf, 'Experiment_name', exp_row[1])

                                spectrometer_id = exp_row[2]

                                if spectrometer_id in emptyValue:
                                    continue

                                if isinstance(spectrometer_id, str):

                                    if not spectrometer_id.isdigit():
                                        continue

                                    spectrometer_id = int(spectrometer_id)

                                if spectrometer_id not in spectrometer_dict:
                                    continue

                                field_strength = spectrometer_dict[spectrometer_id]['field_strength']

                                try:

                                    if isinstance(field_strength, str):
                                        field_strength = float(field_strength)

                                except ValueError:
                                    continue

                                cs_ref_ratio_map = {}

                                _lp_category = 'Chem_shift_ref'

                                try:

                                    for _lp in master_entry.get_loops_by_category(_lp_category):
                                        isotope_num_col = _lp.tags.index('Atom_isotope_number')
                                        ratio_col = _lp.tags.index('Indirect_shift_ratio')

                                        for _row in _lp:
                                            isotope_num = _row[isotope_num_col]
                                            ratio = float(_row[ratio_col])

                                            if isotope_num not in cs_ref_ratio_map:
                                                cs_ref_ratio_map[isotope_num] = ratio

                                except (KeyError, ValueError):
                                    continue

                                if len(cs_ref_ratio_map) == 0:
                                    continue

                                _lp_category = 'Spectral_dim'

                                try:

                                    _lp = _sf.get_loop(_lp_category)

                                    isotope_num_col = _lp.tags.index('Atom_isotope_number')
                                    spec_freq_col = _lp.tags.index('Spectrometer_frequency')

                                    for idx, _row in enumerate(_lp):
                                        isotope_num = _row[isotope_num_col]
                                        spec_freq = _row[spec_freq_col]

                                        if spec_freq in emptyValue and isotope_num in cs_ref_ratio_map:
                                            _lp.data[idx][spec_freq_col] = roundString(f'{field_strength * cs_ref_ratio_map[isotope_num]}',
                                                                                       field_strength_max_didits)

                                except (KeyError, ValueError):
                                    continue

                            else:
                                num_of_dim = get_first_sf_tag(_sf, 'Number_of_spectral_dimensions')
                                if num_of_dim in emptyValue:
                                    set_sf_tag(_sf, 'Experiment_ID', None)
                                    continue
                                if isinstance(num_of_dim, str):
                                    if num_of_dim.isdigit():
                                        num_of_dim = int(num_of_dim)
                                    else:
                                        set_sf_tag(_sf, 'Experiment_ID', None)
                                        continue
                                exp_class = get_first_sf_tag(_sf, 'Experiment_class')
                                if exp_class in emptyValue:
                                    set_sf_tag(_sf, 'Experiment_ID', None)
                                    continue
                                if 'through-space' in exp_class:
                                    exp_rows = [row for row in exp_list if f'{num_of_dim}D' in row[1] and 'NOE' in row[1]]
                                    if len(exp_rows) != 1:
                                        set_sf_tag(_sf, 'Experiment_ID', None)
                                        continue
                                    exp_row = exp_rows[0]
                                    set_sf_tag(_sf, 'Experiment_ID', exp_row[0])
                                    set_sf_tag(_sf, 'Experiment_name', exp_row[1])
                                if 'relayed' in exp_class:
                                    exp_rows = [row for row in exp_list if f'{num_of_dim}D' in row[1] and 'TOCSY' in row[1]]
                                    if len(exp_rows) != 1:
                                        set_sf_tag(_sf, 'Experiment_ID', None)
                                        continue
                                    exp_row = exp_rows[0]
                                    set_sf_tag(_sf, 'Experiment_ID', exp_row[0])
                                    set_sf_tag(_sf, 'Experiment_name', exp_row[1])
                                if 'jcoupling' in exp_class:
                                    exp_rows = [row for row in exp_list if f'{num_of_dim}D' in row[1] and 'COSY' in row[1]]
                                    if len(exp_rows) != 1:
                                        set_sf_tag(_sf, 'Experiment_ID', None)
                                        continue
                                    exp_row = exp_rows[0]
                                    set_sf_tag(_sf, 'Experiment_ID', exp_row[0])
                                    set_sf_tag(_sf, 'Experiment_name', exp_row[1])

                                spectrometer_id = exp_row[2]

                                if spectrometer_id in emptyValue:
                                    continue

                                if isinstance(spectrometer_id, str):

                                    if not spectrometer_id.isdigit():
                                        continue

                                    spectrometer_id = int(spectrometer_id)

                                if spectrometer_id not in spectrometer_dict:
                                    continue

                                field_strength = spectrometer_dict[spectrometer_id]['field_strength']

                                try:

                                    if isinstance(field_strength, str):
                                        field_strength = float(field_strength)

                                except ValueError:
                                    continue

                                cs_ref_ratio_map = {}

                                _lp_category = 'Chem_shift_ref'

                                try:

                                    for _lp in master_entry.get_loops_by_category(_lp_category):
                                        isotope_num_col = _lp.tags.index('Atom_isotope_number')
                                        ratio_col = _lp.tags.index('Indirect_shift_ratio')

                                        for _row in _lp:
                                            isotope_num = _row[isotope_num_col]
                                            ratio = float(_row[ratio_col])

                                            if isotope_num not in cs_ref_ratio_map:
                                                cs_ref_ratio_map[isotope_num] = ratio

                                except (KeyError, ValueError):
                                    continue

                                if len(cs_ref_ratio_map) == 0:
                                    continue

                                _lp_category = 'Spectral_dim'

                                try:

                                    _lp = _sf.get_loop(_lp_category)

                                    isotope_num_col = _lp.tags.index('Atom_isotope_number')
                                    spec_freq_col = _lp.tags.index('Spectrometer_frequency')

                                    for idx, _row in enumerate(_lp):
                                        isotope_num = _row[isotope_num_col]
                                        spec_freq = _row[spec_freq_col]

                                        if spec_freq in emptyValue and isotope_num in cs_ref_ratio_map:
                                            _lp.data[idx][spec_freq_col] = roundString(f'{field_strength * cs_ref_ratio_map[isotope_num]}',
                                                                                       field_strength_max_didits)

                                except (KeyError, ValueError):
                                    continue

            except KeyError:
                pass

        # section 5: polymer residues and ligands

        if int_sf is not None:
            if 'assigned_chemical_shifts' in self.__sfCategoryList:
                set_sf_tag(int_sf, 'Assigned_chem_shifts', 'yes')
            if 'general_distance_constraints' in self.__sfCategoryList\
               or 'torsion_angle_constraints' in self.__sfCategoryList\
               or 'RDC_constraints' in self.__sfCategoryList:
                set_sf_tag(int_sf, 'Constraints', 'yes')
            if 'coupling_constant' in self.__sfCategoryList\
               or 'J_three_bond_constraints' in self.__sfCategoryList:
                set_sf_tag(int_sf, 'Coupling_constants', 'yes')
            if 'chem_shift_isotope_effect' in self.__sfCategoryList:
                set_sf_tag(int_sf, 'Chem_shift_isotope_effect', 'yes')
            if 'chem_shift_perturbation' in self.__sfCategoryList:
                set_sf_tag(int_sf, 'Chem_shift_perturbation', 'yes')
            if 'auto_relaxation' in self.__sfCategoryList:
                set_sf_tag(int_sf, 'Auto_relaxation', 'yes')
            if 'tensor' in self.__sfCategoryList:
                set_sf_tag(int_sf, 'Tensor', 'yes')
            if 'general_distance_constraints' in self.__sfCategoryList:
                set_sf_tag(int_sf, 'Interatomic_distance', 'yes')
            if 'chem_shift_anisotropy' in self.__sfCategoryList:
                set_sf_tag(int_sf, 'Chem_shift_anisotropy', 'yes')
            if 'heteronucl_NOEs' in self.__sfCategoryList:
                set_sf_tag(int_sf, 'Heteronucl_NOEs', 'yes')
            if 'heteronucl_T1_relaxation' in self.__sfCategoryList:
                set_sf_tag(int_sf, 'Heteronucl_T1_relaxation', 'yes')
            if 'heteronucl_T2_relaxation' in self.__sfCategoryList:
                set_sf_tag(int_sf, 'Heteronucl_T2_relaxation', 'yes')
            if 'heteronucl_T1rho_relaxation' in self.__sfCategoryList:
                set_sf_tag(int_sf, 'Heteronucl_T1rho_relaxation', 'yes')
            if 'order_parameters' in self.__sfCategoryList:
                set_sf_tag(int_sf, 'Order_parameters', 'yes')
            if 'RDC_constraints' in self.__sfCategoryList\
               or 'RDCs' in self.__sfCategoryList:
                set_sf_tag(int_sf, 'Residual_dipolar_couplings', 'yes')
            if 'H_exch_rates' in self.__sfCategoryList:
                set_sf_tag(int_sf, 'H_exchange_rate', 'yes')
            if 'H_exch_protection_factors' in self.__sfCategoryList:
                set_sf_tag(int_sf, 'H_exchange_protection_factors', 'yes')
            if 'chemical_rates' in self.__sfCategoryList:
                set_sf_tag(int_sf, 'Chem_rate_constants', 'yes')
            if 'spectral_peak_list' in self.__sfCategoryList:
                set_sf_tag(int_sf, 'Spectral_peak_lists', 'yes')
            if 'dipolar_couplings' in self.__sfCategoryList:
                set_sf_tag(int_sf, 'Dipole_dipole_couplings', 'yes')
            if 'homonucl_NOEs' in self.__sfCategoryList:
                set_sf_tag(int_sf, 'Homonucl_NOEs', 'yes')
            if 'dipole_dipole_relaxation' in self.__sfCategoryList:
                set_sf_tag(int_sf, 'Dipole_dipole_relaxation', 'yes')
            if 'dipole_dipole_cross_correlations' in self.__sfCategoryList:
                set_sf_tag(int_sf, 'DD_cross_correlation', 'yes')
            if 'dipole_CSA_cross_correlations' in self.__sfCategoryList:
                set_sf_tag(int_sf, 'Dipole_CSA_cross_correlation', 'yes')
            if 'binding_constants' in self.__sfCategoryList:
                set_sf_tag(int_sf, 'Binding_constants', 'yes')
            if 'pKa_value_data_set' in self.__sfCategoryList\
               or 'pH_NMR_param_list' in self.__sfCategoryList:
                set_sf_tag(int_sf, 'PKa_value_data_set', 'yes')
            if 'D_H_fractionation_factors' in self.__sfCategoryList:
                set_sf_tag(int_sf, 'D_H_fractionation_factors', 'yes')
            if 'theoretical_chem_shifts' in self.__sfCategoryList:
                set_sf_tag(int_sf, 'Theoretical_chem_shifts', 'yes')
            if 'theoretical_coupling_constants' in self.__sfCategoryList:
                set_sf_tag(int_sf, 'Theoretical_coupling_constants', 'yes')
            if 'theoretical_heteronucl_NOEs' in self.__sfCategoryList:
                set_sf_tag(int_sf, 'Theoretical_heteronucl_NOEs', 'yes')
            if 'theoretical_heteronucl_T1_relaxation' in self.__sfCategoryList:
                set_sf_tag(int_sf, 'Theoretical_T1_relaxation', 'yes')
            if 'theoretical_heteronucl_T2_relaxation' in self.__sfCategoryList:
                set_sf_tag(int_sf, 'Theoretical_T2_relaxation', 'yes')
            if 'theoretical_auto_relaxation' in self.__sfCategoryList:
                set_sf_tag(int_sf, 'Theoretical_auto_relaxation', 'yes')
            if 'theoretical_dipole_dipole_cross_correlations' in self.__sfCategoryList:
                set_sf_tag(int_sf, 'Theoretical_DD_cross_correlation', 'yes')
            if 'spectral_density_values' in self.__sfCategoryList:
                set_sf_tag(int_sf, 'Spectral_density_values', 'yes')
            if 'other_data_types' in self.__sfCategoryList:
                set_sf_tag(int_sf, 'Other_kind_of_data', 'yes')

        if has_non_polymer or has_nstd_monomer:

            if has_non_polymer:

                if int_sf is not None:
                    set_sf_tag(int_sf, 'Ligands', 'yes')

                # wo coordinates (bmrbdep)
                if self.__report.getInputSourceIdOfCoord() < 0:

                    for sf in master_entry.get_saveframes_by_category(sf_category):
                        try:
                            entity_id = int(get_first_sf_tag(sf, 'ID'))

                            if get_first_sf_tag(sf, 'Type') == 'non-polymer':
                                comp_id = get_first_sf_tag(sf, 'BMRB_code')
                                if comp_id in emptyValue:
                                    comp_id = get_first_sf_tag(sf, 'Nonpolymer_comp_ID')
                                if comp_id in emptyValue:
                                    continue

                        except ValueError:
                            continue

            if has_nstd_monomer:

                if int_sf is not None:
                    set_sf_tag(int_sf, 'Non_standard_residues', 'yes')

        # section 4: biological polymers and ligans

        total_cys_in_assembly = 0

        if 'assembly' in self.__sfCategoryList:

            lp_category = '_Entity_assembly'

            try:

                lp = asm_sf.get_loop(lp_category)

                dat = lp.get_tag(['Entity_ID'])

                for row in dat:
                    if row not in emptyValue:
                        entity_id = int(row)
                        if entity_id in entity_dict:
                            entity = entity_dict[entity_id]
                            sample_type = entity['sample_type']
                            if sample_type in ('protein', 'peptide'):
                                total_cys_in_assembly += entity['total_cys']

                exptl_data_col = lp.tags.index('Experimental_data_reported')

                dat = lp.get_tag(['ID', 'Experimental_data_reported'])

                for idx, row in enumerate(dat):
                    if isinstance(row[0], str) and row[0] not in emptyValue and row[0].isdigit() and row[1] != 'yes':
                        if int(row[0]) in ent_asym_id_with_exptl_data:
                            lp.data[idx][exptl_data_col] = 'yes'

            except KeyError:
                pass

        for entity_id, entity in entity_dict.items():
            sample_type = entity['sample_type']

            sf_category = 'entity'
            sf = next((sf for sf in master_entry.get_saveframes_by_category(sf_category)
                       if str(get_first_sf_tag(sf, 'ID')) == str(entity_id)), None)
            if sf is None:
                continue

            sf_framecode = get_first_sf_tag(sf, 'Sf_framecode')
            thiol_state = get_first_sf_tag(sf, 'Thiol_state')
            if sample_type in ('protein', 'peptide', 'DNA', 'RNA', 'DNA/RNA hybrid'):

                lp_category = '_Entity_comp_index'
                cys_total = 0

                try:

                    one_letter_code = ''

                    lp = sf.get_loop(lp_category)

                    dat = lp.get_tag(['Comp_ID'])

                    for idx, row in enumerate(dat, start=1):
                        one_letter_code += getOneLetterCodeCan(row)
                        if idx % 20 == 0:
                            one_letter_code += '\n'
                        if row not in emptyValue:
                            if row in ('CYS', 'DCY'):
                                cys_total += 1

                    if len(one_letter_code) > 0 and len(dat) % 20 != 0:
                        one_letter_code += '\n'

                except KeyError:
                    pass

                if cys_total == 0:
                    if thiol_state in emptyValue or thiol_state not in allowed_thiol_states:
                        set_sf_tag(sf, 'Thiol_state', 'not present')

                elif has_reducing_agent:
                    if thiol_state in emptyValue or thiol_state not in allowed_thiol_states:
                        set_sf_tag(sf, 'Thiol_state', 'all free')

                elif total_cys_in_assembly == 1:
                    if thiol_state in emptyValue or thiol_state not in allowed_thiol_states:
                        set_sf_tag(sf, 'Thiol_state', 'all free')

            else:
                thiol_state = get_first_sf_tag(sf, 'Thiol_state')
                if thiol_state in emptyValue or thiol_state not in allowed_thiol_states:
                    set_sf_tag(sf, 'Thiol_state', 'not present')

        if total_cys_in_assembly > 1:
            target_entity_sf_framecodes, detailed_target_entity_sf_framecodes = [], []

            for entity_id, entity in entity_dict.items():
                sample_type = entity['sample_type']

                sf_category = 'entity'
                sf = next((sf for sf in master_entry.get_saveframes_by_category(sf_category)
                           if str(get_first_sf_tag(sf, 'ID')) == str(entity_id)), None)
                if sf is None:
                    continue

                sf_framecode = get_first_sf_tag(sf, 'Sf_framecode')
                thiol_state = get_first_sf_tag(sf, 'Thiol_state')
                if thiol_state in emptyValue or thiol_state in ('not available', 'not present', 'not reported', 'unknown', 'all free'):
                    continue

                if sample_type in ('protein', 'peptide') and entity['total_cys'] > 0:
                    target_entity_sf_framecodes.append(f'save_{sf_framecode}')
                    detailed_target_entity_sf_framecodes.append(f'_Entity.Thiol_state is {thiol_state} of save_{sf_framecode} frame')

            if len(target_entity_sf_framecodes) > 0:

                lp_category = '_Bond'

                try:

                    lp = asm_sf.get_loop(lp_category)

                    has_bond = len(lp) > 0

                except KeyError:
                    has_bond = False

                if has_bond:
                    _lp = pynmrstar.Loop.from_scratch(lp_category)

                    tags = ['ID', 'Type', 'Value_order',
                            'Entity_assembly_name_1', 'Comp_ID_1', 'Seq_ID_1', 'Atom_ID_1',
                            'Entity_assembly_name_2', 'Comp_ID_2', 'Seq_ID_2', 'Atom_ID_2']

                    _lp.add_tag(tags)

                    dat = lp.get_tag(tags)

                    for row in dat:
                        _lp.add_data(row)

                else:
                    _lp = pynmrstar.Loop.from_scratch(lp_category)

                    tags = ['ID', 'Type',
                            'Comp_ID_1', 'Seq_ID_1', 'Atom_ID_1',
                            'Comp_ID_2', 'Seq_ID_2', 'Atom_ID_2']

                    _lp.add_tag(tags)

                    _lp.add_data(['?'] * len(tags))

        for sf in master_entry.frame_list:
            sf_tag_prefix = sf.tag_prefix
            label_tags = [sf_tag.split('.')[1] for sf_tag in self.__defSfLabelTag if sf_tag.startswith(f'{sf_tag_prefix}.') and sf_tag.endswith('_label')]
            if len(label_tags) == 0:
                continue
            for label_tag in label_tags:
                label = get_first_sf_tag(sf, label_tag)
                if label in emptyValue:
                    parent_sf_tag_prefix = f'_{label_tag[:-6]}'
                    parent_list_id = get_first_sf_tag(sf, f'{parent_sf_tag_prefix[1:]}_ID')
                    if parent_list_id in emptyValue:
                        continue
                    try:
                        parent_sf = master_entry.get_saveframes_by_tag_and_value(f'{parent_sf_tag_prefix}.ID', parent_list_id)[0]
                        parent_sf_framecode = get_first_sf_tag(parent_sf, 'Sf_framecode')
                        if len(parent_sf_framecode) > 0:
                            set_sf_tag(sf, label_tag, f'${parent_sf_framecode}')
                    except IndexError:
                        try:
                            parent_sf = master_entry.get_saveframes_by_tag_and_value(f'{parent_sf_tag_prefix}.ID', int(parent_list_id)
                                                                                     if isinstance(parent_list_id, str) else str(parent_list_id))[0]
                            parent_sf_framecode = get_first_sf_tag(parent_sf, 'Sf_framecode')
                            if len(parent_sf_framecode) > 0:
                                set_sf_tag(sf, label_tag, f'${parent_sf_framecode}')
                        except IndexError:
                            set_sf_tag(sf, label_tag, '?')

        # cleanup
        if not self.__annotationMode:
            self.__c2S.cleanup_str(master_entry)
            self.__c2S.set_entry_id(master_entry, self.__entryId)
            self.__c2S.normalize_str(master_entry)

        return True<|MERGE_RESOLUTION|>--- conflicted
+++ resolved
@@ -1640,11 +1640,7 @@
                                     lp.data[idx][type_col] = 'internal reference'
                                     lp.data[idx][isotopic_labeling_col] = 'natural abundance'
                                     default_internal_reference = mol_common_name.upper()
-<<<<<<< HEAD
-                                elif 'pyridstatin' in mol_common_name:
-=======
                                 elif 'pyridostatin' in mol_common_name:
->>>>>>> 4ea86680
                                     lp.data[idx][type_col] = 'G-quadruplex stabilizing agent'
                                 elif 'phosph' in mol_common_name\
                                     and ('ylethanolamine' in mol_common_name or 'ylcholine' in mol_common_name
