--- conflicted
+++ resolved
@@ -44,16 +44,6 @@
 REORDER = False
 
 
-<<<<<<< HEAD
-def to_np_array(a):
-    """ Return Numpy array of a given Cartesian coordinate in {'x': float, 'y': float, 'z': float} format.
-    """
-
-    return np.asarray([a['x'], a['y'], a['z']], dtype=float)
-
-
-=======
->>>>>>> be32c413
 def M(axis, theta):
     """ Return the rotation matrix associated with counterclockwise rotation about the given axis by theta radians.
     """
@@ -70,7 +60,13 @@
                      [2 * (bd + ac), 2 * (cd - ab), aa + dd - bb - cc]])
 
 
-<<<<<<< HEAD
+def to_np_array(a):
+    """ Return Numpy array of a given Cartesian coordinate in {'x': float, 'y': float, 'z': float} format.
+    """
+
+    return np.asarray([a['x'], a['y'], a['z']], dtype=float)
+
+
 def get_coordinates(p):
     """ Convert list of atoms for RMSD calculation.
         @return: a vector set of the coordinates.
@@ -138,13 +134,6 @@
         result_rmsd = ROTATION_METHOD(p_coord, q_coord)
 
     return result_rmsd
-=======
-def to_np_array(a):
-    """ Return Numpy array of a given Cartesian coordinate in {'x': float, 'y': float, 'z': float} format.
-    """
-
-    return np.asarray([a['x'], a['y'], a['z']])
->>>>>>> be32c413
 
 
 class CifReader:
