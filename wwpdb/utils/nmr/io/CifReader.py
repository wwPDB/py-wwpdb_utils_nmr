--- conflicted
+++ resolved
@@ -30,10 +30,7 @@
 from mmcif.io.PdbxReader import PdbxReader
 
 import numpy as np
-
 import random
-
-<<<<<<< HEAD
 import itertools
 import hashlib
 from sklearn.cluster import DBSCAN
@@ -45,8 +42,7 @@
 USE_REFLECTIONS = False  # scan through reflections in planes (e.g. Y transformed to -Y -> X, -Y, Z) and axis changes, (e.g. X and Z coords exchanged -> Z, Y, X). This will affect stereo-chemistry.
 USE_REFLECTIONS_KEEP_STEREO = False  # scan through reflections in planes (e.g. Y transformed to -Y -> X, -Y, Z) and axis changes, (e.g. X and Z coords exchanged -> Z, Y, X). Stereo-chemistry will be kept.
 REORDER = False
-=======
->>>>>>> de312332
+
 
 def to_np_array(a):
     """ Return Numpy array of a given Cartesian coordinate in {'x': float, 'y': float, 'z': float} format.
