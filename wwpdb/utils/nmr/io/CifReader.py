##
# File: CifReader.py derived from wwpdb.apps.ccmodule.io.ChemCompIo.py
# Date: 31-May-2010  John Westbrook
#
# Update:
# 06-Aug-2010 - jdw - Generalized construction of methods to apply to any category
#                     Add accessors for lists of dictionaries.
# 12-May-2011 - rps - Added check for None when asking for category Object in __getDataList()
# 2012-10-24    RPS   Updated to reflect reorganization of modules in pdbx packages
# 23-Jul-2019   my  - forked original code to wwpdb.util.nmr.CifReader
# 30-Jul-2019   my  - add 'range-float' as filter item type
# 05-Aug-2019   my  - add 'enum' as filter item type
# 28-Jan-2020   my  - add 'withStructConf' option of getPolymerSequence
# 19-Mar-2020   my  - add hasItem()
# 24-Mar-2020   my  - add 'identical_chain_id' in results of getPolymerSequence()
# 15-Apr-2020   my  - add 'total_models' option of getPolymerSequence (DAOTHER-4060)
# 19-Apr-2020   my  - add random rotation test for detection of non-superimposed models (DAOTHER-4060)
# 08-May-2020   my  - make sure parse() is run only once (DAOTHER-5654)
# 20-Nov-2020   my  - additional support for insertion code in getPolymerSequence() (DAOTHER-6128)
# 29-Jun-2021   my  - add 'auth_chain_id', 'identical_auth_chain_id' in results of getPolymerSequence() if possible (DAOTHER-7108)
# 14-Dec-2021   my  - precise RMSD calculation with domain and medoid model identification (DAOTHER-4060, 7544)
##
""" A collection of classes for parsing CIF files.
"""

import sys
import os
import traceback
import math
import random

from mmcif.io.PdbxReader import PdbxReader

import numpy as np
<<<<<<< HEAD
import random
import itertools
import hashlib
from sklearn.cluster import DBSCAN
import collections
from rmsd.calculate_rmsd import (NAMES_ELEMENT, centroid, check_reflections, rmsd,  # noqa: F401 pylint: disable=no-name-in-module, import-error, unused-import
                                 kabsch_rmsd, quaternion_rmsd,
                                 reorder_hungarian, reorder_brute, reorder_distance)

# must be one of kabsch_rmsd, quaternion_rmsd, None
ROTATION_METHOD = quaternion_rmsd
# must be one of reorder_hungarian, reorder_brute, reorder_distance, None
REORDER_METHOD = reorder_hungarian
# scan through reflections in planes (e.g. Y transformed to -Y -> X, -Y, Z) and axis changes,
# (e.g. X and Z coords exchanged -> Z, Y, X). This will affect stereo-chemistry.
USE_REFLECTIONS = False
# scan through reflections in planes (e.g. Y transformed to -Y -> X, -Y, Z) and axis changes,
# (e.g. X and Z coords exchanged -> Z, Y, X). Stereo-chemistry will be kept.
USE_REFLECTIONS_KEEP_STEREO = False
REORDER = False
=======
>>>>>>> 81172ca8


def M(axis, theta):
    """ Return the rotation matrix associated with counterclockwise rotation about the given axis by theta radians.
    """

    axis = np.asarray(axis)
    axis = axis / math.sqrt(np.dot(axis, axis))
    a = math.cos(theta / 2.0)
    b, c, d = -axis * math.sin(theta / 2.0)
    aa, bb, cc, dd = a * a, b * b, c * c, d * d
    bc, ad, ac, ab, bd, cd = b * c, a * d, a * c, a * b, b * d, c * d

    return np.array([[aa + bb - cc - dd, 2 * (bc + ad), 2 * (bd - ac)],
                     [2 * (bc - ad), aa + cc - bb - dd, 2 * (cd + ab)],
                     [2 * (bd + ac), 2 * (cd - ab), aa + dd - bb - cc]])


def to_np_array(a):
    """ Return Numpy array of a given Cartesian coordinate in {'x': float, 'y': float, 'z': float} format.
    """

    return np.asarray([a['x'], a['y'], a['z']], dtype=float)


def get_coordinates(p):
    """ Convert list of atoms for RMSD calculation.
        @return: a vector set of the coordinates.
    """

    V = []

    for a in p:
        V.append(to_np_array(a))

    atoms = [NAMES_ELEMENT[a['element']] for a in p]

    V = np.asarray(V)
    atoms = np.asarray(atoms)

    assert V.shape[0] == atoms.size

    return atoms, V


def calculate_rmsd(p, q):
    """ Calculate RMSD of two coordinates.
        @return: RMSD value
    """

    p_atoms, p_coord = get_coordinates(p)
    q_atoms, q_coord = get_coordinates(q)

    p_size = len(p_atoms)
    q_size = len(q_atoms)

    assert p_size > 0 and q_size > 0
    assert p_size == q_size
    assert p_coord.shape[0] == q_coord.shape[0]
    assert np.count_nonzero(p_atoms != q_atoms) == 0 or REORDER

    p_cent = centroid(p_coord)
    q_cent = centroid(q_coord)

    p_coord -= p_cent
    q_coord -= q_cent

    result_rmsd = None

    if USE_REFLECTIONS or USE_REFLECTIONS_KEEP_STEREO:
        result_rmsd, _, _, q_review = check_reflections(p_atoms, q_atoms,
                                                        p_coord, q_coord,
                                                        reorder_method=REORDER_METHOD,
                                                        rotation_method=ROTATION_METHOD,
                                                        keep_stereo=USE_REFLECTIONS_KEEP_STEREO)

    elif REORDER:
        q_review = REORDER_METHOD(p_atoms, q_atoms, p_coord, q_coord)
        q_coord = q_coord[q_review]
        q_atoms = q_atoms[q_review]
        assert np.count_nonzero(p_atoms != q_atoms) == 0

    if result_rmsd is not None:
        pass

    elif ROTATION_METHOD is None:
        result_rmsd = rmsd(p_coord, q_coord)

    else:
        result_rmsd = ROTATION_METHOD(p_coord, q_coord)

    return result_rmsd


class CifReader:
    """ Accessor methods for parsing CIF files.
    """

    def __init__(self, verbose=True, log=sys.stdout):
        self.__verbose = verbose
        self.__lfh = log

        # file path
        self.__filePath = None

        # active data block
        self.__dBlock = None

        # preset values
        self.emptyValue = (None, '', '.', '?')
        self.trueValue = ('true', 't', 'yes', 'y', '1')

        # allowed item types
        self.itemTypes = ('str', 'bool', 'int', 'float', 'range-float', 'enum')

        # random rotation test for detection of non-superimposed models (DAOTHER-4060)
        self.__random_rotaion_test = False
        self.__single_model_rotation_test = True

        if self.__random_rotaion_test:
            self.__lfh.write("+WARNING- CifReader.__init__() Enabled random rotation test\n")
            self.__lfh.write(f"+WARNING- CifReader.__init__() Single model rotation test: {self.__single_model_rotation_test}\n")

        self.__min_features_for_clustering = 4
        self.__max_features_for_clustering = 8
        self.__min_samples_for_clustering = 2
        self.__max_samples_for_clustering = 2
        self.__min_sequence_for_domain = 8

        assert self.__min_sequence_for_domain > 6  # must be greater than 6 to prevent the 6xHIS tag from being recognized as a well-defined region

    def parse(self, filePath):
        """ Set file path and parse CIF file, and set internal active data block if possible.
            @return: True for success or False otherwise.
        """

        if self.__dBlock is not None and self.__filePath == filePath:
            return True

        self.__dBlock = None
        self.__filePath = filePath

        try:
            if not os.access(self.__filePath, os.R_OK):
                if self.__verbose:
                    self.__lfh.write(f"+ERROR- CifReader.setFilePath() Missing file {self.__filePath}\n")
                return False
            return self.__parse()
        except:  # noqa: E722 pylint: disable=bare-except
            if self.__verbose:
                self.__lfh.write(f"+ERROR- CifReader.setFilePath() Missing file {self.__filePath}\n")
            return False

    def __parse(self):
        """ Parse CIF file and set internal active data block.
            @return: True for success or False otherwise.
        """

        if self.__dBlock is not None:
            return True

        try:
            block = self.__getDataBlock()
            return self.__setDataBlock(block)
        except:  # noqa: E722 pylint: disable=bare-except
            traceback.print_exc(file=sys.stdout)
            return False

    def __getDataBlock(self, blockId=None):
        """ Worker method to read cif file and set the target datablock
            If no blockId is provided return the first data block.
            @return: target data block
        """

        with open(self.__filePath, 'r', encoding='UTF-8') as ifh:
            myBlockList = []
            pRd = PdbxReader(ifh)
            pRd.read(myBlockList)
            if blockId is not None:
                for block in myBlockList:
                    if block.getType() == 'data' and block.getName() == blockId:
                        return block
            else:
                for block in myBlockList:
                    if block.getType() == 'data':
                        return block

            return None

    def __setDataBlock(self, dataBlock=None):
        """ Assigns the input data block as the active internal data block.
            @return: True for success or False otherwise.
        """

        ok = False

        try:
            if dataBlock.getType() == 'data':
                self.__dBlock = dataBlock
                ok = True
            else:
                self.__dBlock = None
        except:  # noqa: E722 pylint: disable=bare-except
            pass

        return ok

    def hasCategory(self, catName):
        """ Return whether a given category exists.
        """

        if self.__dBlock is None:
            return False

        return catName in self.__dBlock.getObjNameList()

    def hasItem(self, catName, itName):
        """ Return whether a given item exists in a category.
        """

        if self.__dBlock is None:
            return False

        # get category object
        catObj = self.__dBlock.getObj(catName)

        if catObj is None:
            return False

        len_catName = len(catName) + 2

        return itName in [j[len_catName:] for j in catObj.getItemNameList()]

    def getDictList(self, catName):
        """ Return a list of dictionaries of a given category.
        """

        dList = []

        if self.__dBlock is None:
            return dList

        # get category object
        catObj = self.__dBlock.getObj(catName)

        if catObj is not None:
            len_catName = len(catName) + 2

            # get column name index
            itDict = {}
            itNameList = catObj.getItemNameList()
            for idxIt, itName in enumerate(itNameList):
                itDict[itName[len_catName:]] = idxIt

            # get row list
            rowList = catObj.getRowList()

            for row in rowList:
                tD = {}
                for k, v in itDict.items():
                    tD[k] = row[v]
                dList.append(tD)

        return dList

    def getPolymerSequence(self, catName, keyItems, withStructConf=False, alias=False, total_models=1):
        """ Extracts sequence from a given loop in a CIF file
        """

        keyNames = [k['name'] for k in keyItems]

        len_key = len(keyItems)

        asm = []  # assembly of a loop

        if self.__dBlock is None:
            return asm

        # get category object
        catObj = self.__dBlock.getObj(catName)

        if catObj is not None:
            len_catName = len(catName) + 2

            # get column name index
            itDict = {}
            altDict = {}

            itNameList = [j[len_catName:] for j in catObj.getItemNameList()]

            for idxIt, itName in enumerate(itNameList):
                itDict[itName] = idxIt
                if itName in keyNames:
                    altDict[next(k['alt_name'] for k in keyItems if k['name'] == itName)] = idxIt

            if set(keyNames) & set(itDict.keys()) != set(keyNames):
                raise LookupError(f"Missing one of data items {keyNames}.")

            # get row list
            rowList = catObj.getRowList()

            for row in rowList:
                for j in range(len_key):
                    itCol = itDict[keyNames[j]]
                    if itCol < len(row) and row[itCol] in self.emptyValue:
                        if 'default' not in keyItems[j] and keyItems[j]['default'] not in self.emptyValue:
                            raise ValueError(f"{keyNames[j]} must not be empty.")

            compDict = {}
            seqDict = {}
            insCodeDict = {}
            labelSeqDict = {}

            authChainDict = {}

            chain_id_col = altDict['chain_id']
            seq_id_col = altDict['seq_id']
            comp_id_col = altDict['comp_id']
            ins_code_col = -1 if 'ins_code' not in altDict else altDict['ins_code']
            label_seq_col = -1 if 'label_seq_id' not in altDict else altDict['label_seq_id']
            auth_chain_id_col = -1 if 'auth_chain_id' not in altDict else altDict['auth_chain_id']

            chains = sorted(set(row[chain_id_col] for row in rowList))

            if ins_code_col == -1 or label_seq_col == -1:
                sortedSeq = sorted(set(f"{row[chain_id_col]} {int(row[seq_id_col]):04d} {row[comp_id_col]}" for row in rowList))

                keyDict = {f"{row[chain_id_col]} {int(row[seq_id_col]):04d}": row[comp_id_col] for row in rowList}

                for row in rowList:
                    key = f"{row[chain_id_col]} {int(row[seq_id_col]):04d}"
                    if keyDict[key] != row[comp_id_col]:
                        raise KeyError(f"Sequence must be unique. {itNameList[chain_id_col]} {row[chain_id_col]}, "
                                       f"{itNameList[seq_id_col]} {row[seq_id_col]}, "
                                       f"{itNameList[comp_id_col]} {row[comp_id_col]} vs {keyDict[key]}.")

                if len(chains) > 1:
                    for c in chains:
                        compDict[c] = [s.split(' ')[-1] for s in sortedSeq if s.split(' ')[0] == c]
                        seqDict[c] = [int(s.split(' ')[1]) for s in sortedSeq if s.split(' ')[0] == c]
                else:
                    c = list(chains)[0]
                    compDict[c] = [s.split(' ')[-1] for s in sortedSeq]
                    seqDict[c] = [int(s.split(' ')[1]) for s in sortedSeq]

            else:
                sortedSeq = sorted(set(f"{row[chain_id_col]} {int(row[seq_id_col]):04d} {row[ins_code_col]} {row[label_seq_col]} {row[comp_id_col]}" for row in rowList))

                keyDict = {f"{row[chain_id_col]} {int(row[seq_id_col]):04d} {row[ins_code_col]} {row[label_seq_col]}": row[comp_id_col] for row in rowList}

                for row in rowList:
                    key = f"{row[chain_id_col]} {int(row[seq_id_col]):04d} {row[ins_code_col]} {row[label_seq_col]}"
                    if keyDict[key] != row[comp_id_col]:
                        raise KeyError(f"Sequence must be unique. {itNameList[chain_id_col]} {row[chain_id_col]}, "
                                       f"{itNameList[seq_id_col]} {row[seq_id_col]}, "
                                       f"{itNameList[ins_code_col]} {row[ins_code_col]}, "
                                       f"{itNameList[label_seq_col]} {row[label_seq_col]}, "
                                       f"{itNameList[comp_id_col]} {row[comp_id_col]} vs {keyDict[key]}.")

                if len(chains) > 1:
                    for c in chains:
                        compDict[c] = [s.split(' ')[-1] for s in sortedSeq if s.split(' ')[0] == c]
                        seqDict[c] = [int(s.split(' ')[1]) for s in sortedSeq if s.split(' ')[0] == c]
                        insCodeDict[c] = [s.split(' ')[2] for s in sortedSeq if s.split(' ')[0] == c]
                        labelSeqDict[c] = [s.split(' ')[3] for s in sortedSeq if s.split(' ')[0] == c]
                else:
                    c = list(chains)[0]
                    compDict[c] = [s.split(' ')[-1] for s in sortedSeq]
                    seqDict[c] = [int(s.split(' ')[1]) for s in sortedSeq]
                    insCodeDict[c] = [s.split(' ')[2] for s in sortedSeq]
                    labelSeqDict[c] = [s.split(' ')[3] for s in sortedSeq]

            if auth_chain_id_col != -1:
                for row in rowList:
                    c = row[chain_id_col]
                    if c not in authChainDict:
                        authChainDict[c] = row[auth_chain_id_col]

            for c in chains:
                ent = {}  # entity

                ent['chain_id'] = c
                ent['seq_id'] = seqDict[c]
                ent['comp_id'] = compDict[c]
                if c in insCodeDict and any(s not in self.emptyValue for s in labelSeqDict[c]):
                    ent['ins_code'] = insCodeDict[c]
                    if c in labelSeqDict and all(s.isdigit() for s in labelSeqDict[c]):
                        ent['auth_seq_id'] = seqDict[c]
                        ent['label_seq_id'] = [int(s) for s in labelSeqDict[c]]
                        ent['seq_id'] = ent['label_seq_id']

                if auth_chain_id_col != -1:
                    ent['auth_chain_id'] = authChainDict[c]

                if withStructConf:
                    ent['struct_conf'] = self.__extractStructConf(c, seqDict[c], alias)

                entity_poly = self.getDictList('entity_poly')

                etype = next((e['type'] for e in entity_poly if 'pdbx_strand_id' in e and c in e['pdbx_strand_id'].split(',')), None)

                if etype is not None:
                    ent['type'] = etype

                    if total_models > 1:

                        randomM = None
                        if self.__random_rotaion_test:
                            randomM = {}
                            for model_id in range(1, total_models + 1):
                                axis = [random.uniform(-1.0, 1.0), random.uniform(-1.0, 1.0), random.uniform(-1.0, 1.0)]
                                if self.__single_model_rotation_test:
                                    theta = 0.0 if model_id > 1 else np.pi / 4.0
                                else:
                                    theta = random.uniform(-np.pi, np.pi)
                                randomM[model_id] = M(axis, theta)

                        if 'polypeptide' in etype:

                            ca_atom_sites = self.getDictListWithFilter('atom_site',
                                                                       [{'name': 'Cartn_x', 'type': 'float', 'alt_name': 'x'},
                                                                        {'name': 'Cartn_y', 'type': 'float', 'alt_name': 'y'},
                                                                        {'name': 'Cartn_z', 'type': 'float', 'alt_name': 'z'},
                                                                        {'name': 'label_seq_id', 'type': 'int', 'alt_name': 'seq_id'},
                                                                        {'name': 'ndb_model' if alias else 'pdbx_PDB_model_num', 'type': 'int', 'alt_name': 'model_id'},
                                                                        {'name': 'type_symbol', 'type': 'str', 'alt_name': 'element'}
                                                                        ],
                                                                       [{'name': 'label_asym_id', 'type': 'str', 'value': c},
                                                                        {'name': 'label_atom_id', 'type': 'str', 'value': 'CA'},
                                                                        {'name': 'type_symbol', 'type': 'str', 'value': 'C'}])

                            ca_rmsd, well_defined_region = self.__calculateRMSD(c, len(seqDict[c]), total_models, ca_atom_sites, randomM)

                            if ca_rmsd is not None:
                                ent['ca_rmsd'] = ca_rmsd
                            if well_defined_region is not None:
                                ent['well_defined_region'] = well_defined_region

                        elif 'ribonucleotide' in etype:

                            p_atom_sites = self.getDictListWithFilter('atom_site',
                                                                      [{'name': 'Cartn_x', 'type': 'float', 'alt_name': 'x'},
                                                                       {'name': 'Cartn_y', 'type': 'float', 'alt_name': 'y'},
                                                                       {'name': 'Cartn_z', 'type': 'float', 'alt_name': 'z'},
                                                                       {'name': 'label_seq_id', 'type': 'int', 'alt_name': 'seq_id'},
                                                                       {'name': 'ndb_model' if alias else 'pdbx_PDB_model_num', 'type': 'int', 'alt_name': 'model_id'},
                                                                       {'name': 'type_symbol', 'type': 'str', 'alt_name': 'element'}
                                                                       ],
                                                                      [{'name': 'label_asym_id', 'type': 'str', 'value': c},
                                                                       {'name': 'label_atom_id', 'type': 'str', 'value': 'P'},
                                                                       {'name': 'type_symbol', 'type': 'str', 'value': 'P'}])

                            p_rmsd, well_defined_region = self.__calculateRMSD(c, len(seqDict[c]), total_models, p_atom_sites, randomM)

                            if p_rmsd is not None:
                                ent['p_rmsd'] = p_rmsd
                            if well_defined_region is not None:
                                ent['well_defined_region'] = well_defined_region

                if len(chains) > 1:
                    identity = []
                    for _c in chains:
                        if _c == c:
                            continue
                        if compDict[_c] == compDict[c]:
                            identity.append(_c)
                    if len(identity) > 0:
                        ent['identical_chain_id'] = identity
                        if auth_chain_id_col != -1:
                            ent['identical_auth_chain_id'] = [authChainDict[c] for c in identity]

                asm.append(ent)

        return asm

    def __extractStructConf(self, chain_id, seq_ids, alias=False):
        """ Extract structure conformational annotations.
        """

        ret = [None] * len(seq_ids)

        struct_conf = self.getDictListWithFilter('struct_conf',
                                                 [{'name': 'conf_type_id', 'type': 'str'},
                                                  {'name': 'pdb_id' if alias else 'pdbx_PDB_helix_id', 'type': 'str', 'alt_name': 'helix_id'},
                                                  {'name': 'beg_label_seq_id', 'type': 'int'},
                                                  {'name': 'end_label_seq_id', 'type': 'int'}
                                                  ],
                                                 [{'name': 'beg_label_asym_id', 'type': 'str', 'value': chain_id},
                                                  {'name': 'end_label_asym_id', 'type': 'str', 'value': chain_id}
                                                  ])

        for sc in struct_conf:
            for seq_id in range(sc['beg_label_seq_id'], sc['end_label_seq_id'] + 1):
                if seq_id in seq_ids and not sc['conf_type_id'] is None and not sc['helix_id'] is None:
                    ret[seq_ids.index(seq_id)] = sc['conf_type_id'] + ':' + sc['helix_id']

        struct_sheet_range = self.getDictListWithFilter('struct_sheet_range',
                                                        [{'name': 'sheet_id', 'type': 'str'},
                                                         {'name': 'id', 'type': 'str'},
                                                         {'name': 'beg_label_seq_id', 'type': 'int'},
                                                         {'name': 'end_label_seq_id', 'type': 'int'}
                                                         ],
                                                        [{'name': 'beg_label_asym_id', 'type': 'str', 'value': chain_id},
                                                         {'name': 'end_label_asym_id', 'type': 'str', 'value': chain_id}
                                                         ])

        for ssr in struct_sheet_range:
            for seq_id in range(ssr['beg_label_seq_id'], ssr['end_label_seq_id'] + 1):
                if seq_id in seq_ids and not ssr['sheet_id'] is None and not ssr['id'] is None:
                    ret[seq_ids.index(seq_id)] = 'STRN:' + ssr['sheet_id'] + ':' + ssr['id']

        return ret

    def __calculateRMSD(self, chain_id, length, total_models=1, atom_sites=None, randomM=None):  # pylint: disable=unused-argument
        """ Calculate RMSD of alpha carbons/phosphates in the ensemble.
        """

        rlist = None
        dlist = None

        if atom_sites is None:
            return rlist, dlist

        _atom_site_dict = {}
        for model_id in range(1, total_models + 1):
            _atom_site_dict[model_id] = [a for a in atom_sites if a['model_id'] == model_id]

        size = len(_atom_site_dict[1])

        if size == 0:
            return rlist, dlist

        matrix_size = (size, size)

        d_avr = np.zeros(matrix_size, dtype=float)

        _total_models = 0

        for model_id in range(1, total_models + 1):

            _atom_site = _atom_site_dict[model_id]

            if len(_atom_site) == 0:
                continue

            _total_models += 1

            for a_i, a_j in itertools.combinations(_atom_site, 2):

                i = _atom_site.index(a_i)
                j = _atom_site.index(a_j)

                d = np.linalg.norm(to_np_array(a_i) - to_np_array(a_j))

                if i < j:
                    d_avr[i, j] += d
                else:
                    d_avr[j, i] += d

        if _total_models <= 1:
            return rlist, dlist

        factor = 1.0 / _total_models

        d_avr = np.multiply(d_avr, factor)

        d_var = np.zeros(matrix_size, dtype=float)

        for model_id in range(1, total_models + 1):

            _atom_site = _atom_site_dict[model_id]

            if len(_atom_site) == 0:
                continue

            for a_i, a_j in itertools.combinations(_atom_site, 2):

                i = _atom_site.index(a_i)
                j = _atom_site.index(a_j)

                d = np.linalg.norm(to_np_array(a_i) - to_np_array(a_j))

                if i < j:
                    d -= d_avr[i, j]
                    d_var[i, j] += d * d
                else:
                    d -= d_avr[j, i]
                    d_var[j, i] += d * d

        d_var = np.multiply(d_var, factor)

        max_d_var = np.max(d_var)
        # max_d_dev = math.sqrt(max_d_var)
        # avr_d_var = np.average(d_var[np.nonzero(d_var)])
        # med_d_var = np.median(d_var[np.nonzero(d_var)])
        """
        for i, j in itertools.combinations(range(size), 2):

            if i < j:
                d_var[j, i] = d_var[i, j]
            else:
                d_var[i, j] = d_var[j, i]

        w, v = np.linalg.eig(d_var)
        """
        d_ord = np.ones(matrix_size, dtype=float)

        for i, j in itertools.combinations(range(size), 2):

            if i < j:
                q = 1.0 - math.sqrt(d_var[i, j] / max_d_var)  # (math.tanh(med_d_var - d_var[i, j]) + 1.0) / 2.0
            else:
                q = 1.0 - math.sqrt(d_var[j, i] / max_d_var)  # (math.tanh(med_d_var - d_var[j, i]) + 1.0) / 2.0

            d_ord[i, j] = q
            d_ord[j, i] = q

        _, v = np.linalg.eig(d_ord)

        md5_set = set()

        min_score = 40.0
        min_result = None

        for features in range(self.__min_features_for_clustering, self.__max_features_for_clustering + 1):

            x = np.delete(v, np.s_[features:], 1)

            for min_samples in range(self.__min_samples_for_clustering, self.__max_samples_for_clustering + 1):

                if min_samples >= features:
                    continue

                for _epsilon in range(4, 11):

                    epsilon = 2.0 ** (_epsilon / 2.0) / 100.0  # epsilon travels from 0.04 to 0.32

                    db = DBSCAN(eps=epsilon, min_samples=min_samples).fit(x)
                    labels = db.labels_

                    list_labels = list(labels)
                    set_labels = set(labels)

                    n_clusters = len(set_labels) - (1 if -1 in set_labels else 0)
                    n_noise = list_labels.count(-1)

                    if n_clusters == 0:
                        continue

                    md5 = hashlib.md5(str(list_labels).encode('utf-8'))

                    if md5 in md5_set:
                        continue

                    md5_set.add(md5)

                    result = {'features': features, 'min_samples': min_samples, 'epsilon': epsilon, 'clusters': n_clusters, 'noise': n_noise}

                    score = 0.0

                    for label in set_labels:

                        monomers = list_labels.count(label)
                        fraction = float(monomers) / size

                        _rmsd = []

                        _atom_site_ref = _atom_site_dict[1]
                        _atom_site_p = [a for a, l in zip(_atom_site_ref, list_labels) if l == label]

                        if label != -1:
                            seq_ids = sorted(list(set(a['seq_id'] for a in _atom_site_p)))
                            gaps = seq_ids[-1] + 1 - seq_ids[0] - len(seq_ids)

                            if gaps > monomers:
                                score = 0.0
                                break

                        for model_id in range(2, total_models + 1):

                            _atom_site_test = _atom_site_dict[model_id]

                            if len(_atom_site_test) == 0:
                                continue

                            _atom_site_q = [a for a, l in zip(_atom_site_test, list_labels) if l == label]

                            _rmsd.append(calculate_rmsd(_atom_site_p, _atom_site_q))

                        mean_rmsd = np.mean(np.array(_rmsd))

                        score += mean_rmsd * fraction

                    if score == 0.0:
                        continue

                    result['score'] = score

                    if score < min_score:
                        min_score = score
                        min_result = result

        if min_result is None:
            return rlist, dlist

        x = np.delete(v, np.s_[min_result['features']:], 1)

        db = DBSCAN(eps=min_result['epsilon'], min_samples=min_result['min_samples']).fit(x)
        labels = db.labels_

        list_labels = list(labels)
        domains = collections.Counter(list_labels).most_common()

        if domains[0][0] == -1:
            return rlist, dlist

        eff_labels = [label for label, count in domains if label != -1 and count >= self.__min_sequence_for_domain]
        eff_domain_id = {}

        _seq_ids = [a['seq_id'] for a in _atom_site_dict[1]]

        n_clusters = len(set(labels)) - (1 if -1 in labels else 0)
        if self.__verbose:
            self.__lfh.write(f"feature: {min_result['features']}, "
                             f"min_sample: {min_result['min_samples']}, epsilon: {min_result['epsilon']}, "
                             f"clusters: {n_clusters} (effective domains: {len(eff_labels)}), score: {min_score}\n")

        domain_id = 1
        for label, seq_id in zip(labels, _seq_ids):
            if label not in eff_labels:
                if self.__verbose:
                    self.__lfh.write(f"chain_id: {chain_id}, seq_id: {seq_id}, domain_id: -1\n")
            else:
                _label = int(label)
                if _label not in eff_domain_id:
                    eff_domain_id[_label] = domain_id
                    domain_id += 1
                if self.__verbose:
                    self.__lfh.write(f"chain_id: {chain_id}, seq_id: {seq_id}, domain_id: {eff_domain_id[_label]}\n")

        rlist = []

        for ref_model_id in range(1, _total_models + 1):

            item = {'model_id': ref_model_id}
            _atom_site_ref = _atom_site_dict[ref_model_id]

            min_label = -1
            min_core_rmsd = 40.0
            min_align_rmsd = 40.0

            for label, count in domains:

                if label not in eff_labels:
                    break

                _label = int(label)

                _atom_site_p = [a for a, l in zip(_atom_site_ref, list_labels) if l == label]

<<<<<<< HEAD
                core_rmsd = []
                align_rmsd = []
=======
                        ret[seq_ids.index(seq_id)] = float(f"{math.sqrt(rmsd2 / (total_models - 1)):.2f}")
>>>>>>> 81172ca8

                for test_model_id in range(1, _total_models + 1):

                    if ref_model_id == test_model_id:
                        continue

                    _atom_site_test = _atom_site_dict[test_model_id]
                    _atom_site_q = [a for a, l in zip(_atom_site_test, list_labels) if l == label]

                    _core_rmsd = []

<<<<<<< HEAD
                    for idx in range(count):
=======
                item['filtered_total_count'] = [_len_rmsd]
                item["filtered_mean_rmsd"] = [float(f"{_mean_rmsd:.2f}")]
                item['filtered_max_rmsd'] = [max(_ret)]
                item["filtered_stddev_rmsd"] = [float(f"{_stddev_rmsd:.2f}")]
>>>>>>> 81172ca8

                        ref_atom = _atom_site_p[idx]
                        test_atom = _atom_site_q[idx]

                        ref_v = to_np_array(ref_atom)
                        if self.__random_rotaion_test:
                            ref_v = np.dot(randomM[ref_model_id], ref_v)

                        test_v = to_np_array(test_atom)
                        if self.__random_rotaion_test:
                            test_v = np.dot(randomM[test_model_id], test_v)
                        d = test_v - ref_v
                        _core_rmsd.append(np.dot(d, d))

                    core_rmsd.append(math.sqrt(np.mean(np.array(_core_rmsd))))
                    align_rmsd.append(calculate_rmsd(_atom_site_p, _atom_site_q))

                mean_core_rmsd = np.mean(np.array(core_rmsd))

                if mean_core_rmsd < min_core_rmsd:
                    min_label = _label
                    min_core_rmsd = mean_core_rmsd
                    min_align_rmsd = np.mean(np.array(align_rmsd))

            if min_label != -1:
                item['domain_id'] = eff_domain_id[min_label]
                item['raw_rmsd_in_well_defined_region'] = float(f'{min_core_rmsd:.2f}')
                item['rmsd_in_well_defined_region'] = float(f'{min_align_rmsd:.2f}')
                rlist.append(item)

        dlist = []

        for label in sorted(eff_labels):

            _label = int(label)
            count = list_labels.count(label)

            item = {'domain_id': eff_domain_id[_label], 'number_of_monomers': count}
            seq_ids = sorted(list(set(a['seq_id'] for a, l in zip(_atom_site_ref, list_labels) if l == label)))
            item['seq_id'] = seq_ids
            gaps = seq_ids[-1] + 1 - seq_ids[0] - len(seq_ids)
            item['number_of_gaps'] = gaps
            if gaps == 0:
                item['range_of_seq_id'] = f"[{seq_ids[0]}-{seq_ids[-1]}]"
            else:
                seq_range = f"[{seq_ids[0]}-"
                for idx, seq_id in enumerate(seq_ids):
                    if idx > 0 and seq_id != seq_ids[idx - 1] + 1:
                        seq_range += f"{seq_ids[idx - 1]}],[{seq_id}-"
                seq_range += f"{seq_ids[-1]}]"
                item['range_of_seq_id'] = seq_range
            item['percent_of_core'] = float(f"{float(count) / length * 100.0:.1f}")

            r = np.zeros((_total_models, _total_models), dtype=float)

            _rmsd = []

            for ref_model_id in range(1, _total_models):

                _atom_site_ref = _atom_site_dict[ref_model_id]
                _atom_site_p = [a for a, l in zip(_atom_site_ref, list_labels) if l == label]

                for test_model_id in range(2, _total_models + 1):

                    if ref_model_id >= test_model_id:
                        continue

                    _atom_site_test = _atom_site_dict[test_model_id]
                    _atom_site_q = [a for a, l in zip(_atom_site_test, list_labels) if l == label]

                    _rmsd_ = calculate_rmsd(_atom_site_p, _atom_site_q)

                    r[ref_model_id - 1, test_model_id - 1] = _rmsd_
                    r[test_model_id - 1, ref_model_id - 1] = _rmsd_

                    _rmsd.append(_rmsd_)

            item['mean_rmsd'] = float(f'{np.mean(np.array(_rmsd)):.2f}')

            _, v = np.linalg.eig(r)
            x = np.delete(np.abs(v), np.s_[1:], 1)
            ref_model_id = int(np.argmin(x, axis=0)[0]) + 1

            item['medoid_model_id'] = ref_model_id

            _atom_site_ref = _atom_site_dict[ref_model_id]
            _atom_site_p = [a for a, l in zip(_atom_site_ref, list_labels) if l == label]

            _rmsd = []

            for test_model_id in range(1, _total_models + 1):

                if ref_model_id == test_model_id:
                    continue

                _atom_site_test = _atom_site_dict[test_model_id]
                _atom_site_q = [a for a, l in zip(_atom_site_test, list_labels) if l == label]

                _rmsd.append(calculate_rmsd(_atom_site_p, _atom_site_q))

            item['medoid_rmsd'] = float(f'{np.mean(np.array(_rmsd)):.2f}')

<<<<<<< HEAD
            dlist.append(item)

        return rlist, dlist
=======
            item['filtered_total_count'].append(_len_rmsd)
            item["filtered_mean_rmsd"].append(float(f"{_mean_rmsd:.2f}"))
            item['filtered_max_rmsd'].append(max(_ret))
            item["filtered_stddev_rmsd"].append(float(f"{_stddev_rmsd:.2f}"))

            if mean_rmsd - _mean_rmsd > 0.2 or stddev_rmsd - _stddev_rmsd > 0.2:
                self.__calculateFilteredRMSD(_ret, _mean_rmsd, _stddev_rmsd, item)
            elif len(item['filtered_stddev_rmsd']) > 2:
                model = np.polyfit(item['filtered_stddev_rmsd'], item['filtered_mean_rmsd'], 2)
                for y in [1.0]:
                    item["rmsd_in_well_defined_region"] = float(f"{model[2] + model[1] * y + model[0] * (y ** 2):.2f}")
>>>>>>> 81172ca8

    def getDictListWithFilter(self, catName, dataItems, filterItems=None):
        """ Return a list of dictionaries of a given category with filter.
        """

        dataNames = [d['name'] for d in dataItems]

        for d in dataItems:
            if not d['type'] in self.itemTypes:
                raise TypeError(f"Type {d['type']} of data item {d['name']} must be one of {self.itemTypes}.")

        if filterItems is not None:
            filterNames = [f['name'] for f in filterItems]

            for f in filterItems:
                if not f['type'] in self.itemTypes:
                    raise TypeError(f"Type {f['type']} of filter item {f['name']} must be one of {self.itemTypes}.")

        dList = []

        if self.__dBlock is None:
            return dList

        # get category object
        catObj = self.__dBlock.getObj(catName)

        if catObj is not None:
            len_catName = len(catName) + 2

            # get column name index
            colDict = {}
            fcolDict = {}

            itNameList = [j[len_catName:] for j in catObj.getItemNameList()]

            for idxIt, itName in enumerate(itNameList):
                if itName in dataNames:
                    colDict[itName] = idxIt
                if filterItems is not None and itName in filterNames:
                    fcolDict[itName] = idxIt

            if set(dataNames) & set(itNameList) != set(dataNames):
                raise LookupError(f"Missing one of data items {dataNames}.")

            if filterItems is not None and set(filterNames) & set(itNameList) != set(filterNames):
                raise LookupError(f"Missing one of filter items {filterNames}.")

            # get row list
            rowList = catObj.getRowList()

            for row in rowList:
                keep = True
                if filterItems is not None:
                    for filterItem in filterItems:
                        val = row[fcolDict[filterItem['name']]]
                        if val in self.emptyValue:
                            if not filterItem['value'] in self.emptyValue:
                                keep = False
                                break
                        else:
                            filterItemType = filterItem['type']
                            if filterItemType in ('str', 'enum'):
                                pass
                            elif filterItemType == 'bool':
                                val = val.lower() in self.trueValue
                            elif filterItemType == 'int':
                                val = int(val)
                            else:
                                val = float(val)
                            if filterItemType == 'range-float':
                                _range = filterItem['range']
                                if ('min_exclusive' in _range and val <= _range['min_exclusive'])\
                                   or ('min_inclusive' in _range and val < _range['min_inclusive'])\
                                   or ('max_inclusive' in _range and val > _range['max_inclusive'])\
                                   or ('max_exclusive' in _range and val >= _range['max_exclusive']):
                                    keep = False
                                    break
                            elif filterItemType == 'enum':
                                if val not in filterItem['enum']:
                                    keep = False
                                    break
                            else:
                                if val != filterItem['value']:
                                    keep = False
                                    break

                if keep:
                    tD = {}
                    for dataItem in dataItems:
                        val = row[colDict[dataItem['name']]]
                        if val in self.emptyValue:
                            val = None
                        dataItemType = dataItem['type']
                        if dataItemType in ('str', 'enum'):
                            pass
                        elif dataItemType == 'bool':
                            val = val.lower() in self.trueValue
                        elif dataItemType == 'int' and val is not None:
                            val = int(val)
                        elif val is not None:
                            val = float(val)
                        if 'alt_name' in dataItem:
                            tD[dataItem['alt_name']] = val
                        else:
                            tD[dataItem['name']] = val
                    dList.append(tD)

        return dList<|MERGE_RESOLUTION|>--- conflicted
+++ resolved
@@ -28,14 +28,12 @@
 import traceback
 import math
 import random
-
-from mmcif.io.PdbxReader import PdbxReader
-
-import numpy as np
-<<<<<<< HEAD
-import random
 import itertools
 import hashlib
+import numpy as np
+
+from mmcif.io.PdbxReader import PdbxReader
+
 from sklearn.cluster import DBSCAN
 import collections
 from rmsd.calculate_rmsd import (NAMES_ELEMENT, centroid, check_reflections, rmsd,  # noqa: F401 pylint: disable=no-name-in-module, import-error, unused-import
@@ -53,8 +51,6 @@
 # (e.g. X and Z coords exchanged -> Z, Y, X). Stereo-chemistry will be kept.
 USE_REFLECTIONS_KEEP_STEREO = False
 REORDER = False
-=======
->>>>>>> 81172ca8
 
 
 def M(axis, theta):
@@ -815,12 +811,8 @@
 
                 _atom_site_p = [a for a, l in zip(_atom_site_ref, list_labels) if l == label]
 
-<<<<<<< HEAD
                 core_rmsd = []
                 align_rmsd = []
-=======
-                        ret[seq_ids.index(seq_id)] = float(f"{math.sqrt(rmsd2 / (total_models - 1)):.2f}")
->>>>>>> 81172ca8
 
                 for test_model_id in range(1, _total_models + 1):
 
@@ -832,14 +824,7 @@
 
                     _core_rmsd = []
 
-<<<<<<< HEAD
                     for idx in range(count):
-=======
-                item['filtered_total_count'] = [_len_rmsd]
-                item["filtered_mean_rmsd"] = [float(f"{_mean_rmsd:.2f}")]
-                item['filtered_max_rmsd'] = [max(_ret)]
-                item["filtered_stddev_rmsd"] = [float(f"{_stddev_rmsd:.2f}")]
->>>>>>> 81172ca8
 
                         ref_atom = _atom_site_p[idx]
                         test_atom = _atom_site_q[idx]
@@ -866,8 +851,8 @@
 
             if min_label != -1:
                 item['domain_id'] = eff_domain_id[min_label]
-                item['raw_rmsd_in_well_defined_region'] = float(f'{min_core_rmsd:.2f}')
-                item['rmsd_in_well_defined_region'] = float(f'{min_align_rmsd:.2f}')
+                item['raw_rmsd_in_well_defined_region'] = float(f"{min_core_rmsd:.2f}")
+                item['rmsd_in_well_defined_region'] = float(f"{min_align_rmsd:.2f}")
                 rlist.append(item)
 
         dlist = []
@@ -917,7 +902,7 @@
 
                     _rmsd.append(_rmsd_)
 
-            item['mean_rmsd'] = float(f'{np.mean(np.array(_rmsd)):.2f}')
+            item['mean_rmsd'] = float(f"{np.mean(np.array(_rmsd)):.2f}")
 
             _, v = np.linalg.eig(r)
             x = np.delete(np.abs(v), np.s_[1:], 1)
@@ -940,25 +925,11 @@
 
                 _rmsd.append(calculate_rmsd(_atom_site_p, _atom_site_q))
 
-            item['medoid_rmsd'] = float(f'{np.mean(np.array(_rmsd)):.2f}')
-
-<<<<<<< HEAD
+            item['medoid_rmsd'] = float(f"{np.mean(np.array(_rmsd)):.2f}")
+
             dlist.append(item)
 
         return rlist, dlist
-=======
-            item['filtered_total_count'].append(_len_rmsd)
-            item["filtered_mean_rmsd"].append(float(f"{_mean_rmsd:.2f}"))
-            item['filtered_max_rmsd'].append(max(_ret))
-            item["filtered_stddev_rmsd"].append(float(f"{_stddev_rmsd:.2f}"))
-
-            if mean_rmsd - _mean_rmsd > 0.2 or stddev_rmsd - _stddev_rmsd > 0.2:
-                self.__calculateFilteredRMSD(_ret, _mean_rmsd, _stddev_rmsd, item)
-            elif len(item['filtered_stddev_rmsd']) > 2:
-                model = np.polyfit(item['filtered_stddev_rmsd'], item['filtered_mean_rmsd'], 2)
-                for y in [1.0]:
-                    item["rmsd_in_well_defined_region"] = float(f"{model[2] + model[1] * y + model[0] * (y ** 2):.2f}")
->>>>>>> 81172ca8
 
     def getDictListWithFilter(self, catName, dataItems, filterItems=None):
         """ Return a list of dictionaries of a given category with filter.
